# -*- Python -*-
"""SYCL autoconfiguration.
`sycl_configure` depends on the following environment variables:

  * HOST_CXX_COMPILER:  The host C++ compiler
  * HOST_C_COMPILER:    The host C compiler
  * COMPUTECPP_TOOLKIT_PATH: The path to the ComputeCpp toolkit.
  * TRISYCL_INCLUDE_DIR: The path to the include directory of triSYCL.
                         (if using triSYCL instead of ComputeCPP)
  * PYTHON_LIB_PATH: The path to the python lib
"""

_HOST_CXX_COMPILER = "HOST_CXX_COMPILER"
_HOST_C_COMPILER= "HOST_C_COMPILER"
_COMPUTECPP_TOOLKIT_PATH = "COMPUTECPP_TOOLKIT_PATH"
_TRISYCL_INCLUDE_DIR = "TRISYCL_INCLUDE_DIR"
_PYTHON_LIB_PATH = "PYTHON_LIB_PATH"

def _enable_sycl(repository_ctx):
  if "TF_NEED_OPENCL_SYCL" in repository_ctx.os.environ:
    enable_sycl = repository_ctx.os.environ["TF_NEED_OPENCL_SYCL"].strip()
    return enable_sycl == "1"
  return False

def _enable_compute_cpp(repository_ctx):
  return _COMPUTECPP_TOOLKIT_PATH in repository_ctx.os.environ

def auto_configure_fail(msg):
  """Output failure message when auto configuration fails."""
  red = "\033[0;31m"
  no_color = "\033[0m"
  fail("\n%sAuto-Configuration Error:%s %s\n" % (red, no_color, msg))
# END cc_configure common functions (see TODO above).

def find_c(repository_ctx):
  """Find host C compiler."""
  c_name = "gcc"
  if _HOST_C_COMPILER in repository_ctx.os.environ:
    c_name = repository_ctx.os.environ[_HOST_C_COMPILER].strip()
  if c_name.startswith("/"):
    return c_name
  c = repository_ctx.which(c_name)
  if c == None:
    fail("Cannot find C compiler, please correct your path.")
  return c

def find_cc(repository_ctx):
  """Find host C++ compiler."""
  cc_name = "g++"
  if _HOST_CXX_COMPILER in repository_ctx.os.environ:
    cc_name = repository_ctx.os.environ[_HOST_CXX_COMPILER].strip()
  if cc_name.startswith("/"):
    return cc_name
  cc = repository_ctx.which(cc_name)
  if cc == None:
    fail("Cannot find C++ compiler, please correct your path.")
  return cc

def find_computecpp_root(repository_ctx):
  """Find ComputeCpp compiler."""
  sycl_name = ""
  if _COMPUTECPP_TOOLKIT_PATH in repository_ctx.os.environ:
    sycl_name = repository_ctx.os.environ[_COMPUTECPP_TOOLKIT_PATH].strip()
  if sycl_name.startswith("/"):
    return sycl_name
  fail("Cannot find SYCL compiler, please correct your path")

def find_trisycl_include_dir(repository_ctx):
  """Find triSYCL include directory. """
  sycl_name = ""
  if _TRISYCL_INCLUDE_DIR in repository_ctx.os.environ:
    sycl_name = repository_ctx.os.environ[_TRISYCL_INCLUDE_DIR].strip()
    if sycl_name.startswith("/"):
      return sycl_name
  fail( "Cannot find triSYCL include directory, please correct your path")

def find_python_lib(repository_ctx):
  """Returns python path."""
  if _PYTHON_LIB_PATH in repository_ctx.os.environ:
    return repository_ctx.os.environ[_PYTHON_LIB_PATH].strip()
  fail("Environment variable PYTHON_LIB_PATH was not specified re-run ./configure")


def _check_lib(repository_ctx, toolkit_path, lib):
  """Checks if lib exists under sycl_toolkit_path or fail if it doesn't.

  Args:
    repository_ctx: The repository context.
    toolkit_path: The toolkit directory containing the libraries.
    ib: The library to look for under toolkit_path.
  """
  lib_path = toolkit_path + "/" + lib
  if not repository_ctx.path(lib_path).exists:
    auto_configure_fail("Cannot find %s" % lib_path)

def _check_dir(repository_ctx, directory):
  """Checks whether the directory exists and fail if it does not.

  Args:
    repository_ctx: The repository context.
    directory: The directory to check the existence of.
  """
  if not repository_ctx.path(directory).exists:
    auto_configure_fail("Cannot find dir: %s" % directory)

def _symlink_dir(repository_ctx, src_dir, dest_dir):
  """Symlinks all the files in a directory.

  Args:
    repository_ctx: The repository context.
    src_dir: The source directory.
    dest_dir: The destination directory to create the symlinks in.
  """
  files = repository_ctx.path(src_dir).readdir()
  for src_file in files:
    repository_ctx.symlink(src_file, dest_dir + "/" + src_file.basename)

def _tpl(repository_ctx, tpl, substitutions={}, out=None):
  if not out:
    out = tpl.replace(":", "/")
  repository_ctx.template(
      out,
      Label("//third_party/sycl/%s.tpl" % tpl),
      substitutions)

def _file(repository_ctx, label):
  repository_ctx.template(
      label.replace(":", "/"),
      Label("//third_party/sycl/%s" % label),
      {})

_DUMMY_CROSSTOOL_BZL_FILE = """
def error_sycl_disabled():
  fail("ERROR: Building with --config=sycl but TensorFlow is not configured " +
       "to build with SYCL support. Please re-run ./configure and enter 'Y' " +
       "at the prompt to build with SYCL support.")

  native.genrule(
      name = "error_gen_crosstool",
      outs = ["CROSSTOOL"],
      cmd = "echo 'Should not be run.' && exit 1",
  )

  native.filegroup(
      name = "crosstool",
      srcs = [":CROSSTOOL"],
      output_licenses = ["unencumbered"],
  )
"""


_DUMMY_CROSSTOOL_BUILD_FILE = """
load("//crosstool:error_sycl_disabled.bzl", "error_sycl_disabled")

error_sycl_disabled()
"""

def _create_dummy_repository(repository_ctx):
  # Set up BUILD file for sycl/.
  _tpl(repository_ctx, "sycl:build_defs.bzl")
  _tpl(repository_ctx, "sycl:BUILD")
  _file(repository_ctx, "sycl:LICENSE.text")
  _tpl(repository_ctx, "sycl:platform.bzl")

  # Create dummy files for the SYCL toolkit since they are still required by
  # tensorflow/sycl/platform/default/build_config:sycl.
  repository_ctx.file("sycl/include/sycl.hpp", "")
  repository_ctx.file("sycl/lib/libComputeCpp.so", "")

  # If sycl_configure is not configured to build with SYCL support, and the user
  # attempts to build with --config=sycl, add a dummy build rule to intercept
  # this and fail with an actionable error message.
  repository_ctx.file("crosstool/error_sycl_disabled.bzl",
                      _DUMMY_CROSSTOOL_BZL_FILE)
  repository_ctx.file("crosstool/BUILD", _DUMMY_CROSSTOOL_BUILD_FILE)


def _sycl_autoconf_imp(repository_ctx):
  """Implementation of the sycl_autoconf rule."""
  if not _enable_sycl(repository_ctx):
    _create_dummy_repository(repository_ctx)
  else:
    # copy template files
    _tpl(repository_ctx, "sycl:build_defs.bzl")
    _tpl(repository_ctx, "sycl:BUILD")
    _tpl(repository_ctx, "sycl:platform.bzl")
    _tpl(repository_ctx, "crosstool:BUILD")
    _file(repository_ctx, "sycl:LICENSE.text")
<<<<<<< HEAD
    _tpl(repository_ctx, "crosstool:computecpp",
    {
      "%{host_cxx_compiler}" : find_cc(repository_ctx),
      "%{host_c_compiler}" : find_c(repository_ctx),
    }, out="crosstool/computecpp")

    computecpp_root = find_computecpp_root(repository_ctx)
    _check_dir(repository_ctx, computecpp_root)

    _tpl(repository_ctx, "crosstool:CROSSTOOL",
    {
      "%{computecpp_toolkit_path}" : computecpp_root,
      "%{python_lib_path}" : find_python_lib(repository_ctx),
    })

    # symlink libraries
    _check_lib(repository_ctx, computecpp_root+"/lib", "libComputeCpp.so" )
    _symlink_dir(repository_ctx, computecpp_root + "/lib", "sycl/lib")
    _symlink_dir(repository_ctx, computecpp_root + "/include", "sycl/include")
    _symlink_dir(repository_ctx, computecpp_root + "/bin", "sycl/bin")
=======

    if _enable_compute_cpp(repository_ctx):
      _tpl(repository_ctx, "crosstool:computecpp",
      {
        "%{host_cxx_compiler}" : find_cc(repository_ctx),
        "%{host_c_compiler}" : find_c(repository_ctx)
      })

      computecpp_root = find_computecpp_root(repository_ctx);
      _check_dir(repository_ctx, computecpp_root)

      _tpl(repository_ctx, "crosstool:CROSSTOOL",
      {
        "%{sycl_include_dir}" : computecpp_root,
        "%{sycl_impl}" : "computecpp",
        "%{c++_std}" : "-std=c++11",
        "%{python_lib_path}" : find_python_lib(repository_ctx),
      })

      # symlink libraries
      _check_lib(repository_ctx, computecpp_root+"/lib", "libComputeCpp.so" )
      _symlink_dir(repository_ctx, computecpp_root + "/lib", "sycl/lib")
      _symlink_dir(repository_ctx, computecpp_root + "/include", "sycl/include")
      _symlink_dir(repository_ctx, computecpp_root + "/bin", "sycl/bin")
    else:

      trisycl_include_dir = find_trisycl_include_dir(repository_ctx);
      _check_dir(repository_ctx, trisycl_include_dir)

      _tpl(repository_ctx, "crosstool:trisycl",
      {
        "%{host_cxx_compiler}" : find_cc(repository_ctx),
        "%{host_c_compiler}" : find_c(repository_ctx),
        "%{trisycl_include_dir}" : trisycl_include_dir
      })


      _tpl(repository_ctx, "crosstool:CROSSTOOL",
      {
        "%{sycl_include_dir}" : trisycl_include_dir,
        "%{sycl_impl}" : "trisycl",
        "%{c++_std}" : "-std=c++1y",
        "%{python_lib_path}" : find_python_lib(repository_ctx),
      })

      _symlink_dir(repository_ctx, trisycl_include_dir, "sycl/include")

>>>>>>> 10cf65b4

sycl_configure = repository_rule(
  implementation = _sycl_autoconf_imp,
  local = True,
)
"""Detects and configures the SYCL toolchain.

Add the following to your WORKSPACE FILE:

```python
sycl_configure(name = "local_config_sycl")
```

Args:
  name: A unique name for this workspace rule.
"""<|MERGE_RESOLUTION|>--- conflicted
+++ resolved
@@ -186,35 +186,13 @@
     _tpl(repository_ctx, "sycl:platform.bzl")
     _tpl(repository_ctx, "crosstool:BUILD")
     _file(repository_ctx, "sycl:LICENSE.text")
-<<<<<<< HEAD
-    _tpl(repository_ctx, "crosstool:computecpp",
-    {
-      "%{host_cxx_compiler}" : find_cc(repository_ctx),
-      "%{host_c_compiler}" : find_c(repository_ctx),
-    }, out="crosstool/computecpp")
-
-    computecpp_root = find_computecpp_root(repository_ctx)
-    _check_dir(repository_ctx, computecpp_root)
-
-    _tpl(repository_ctx, "crosstool:CROSSTOOL",
-    {
-      "%{computecpp_toolkit_path}" : computecpp_root,
-      "%{python_lib_path}" : find_python_lib(repository_ctx),
-    })
-
-    # symlink libraries
-    _check_lib(repository_ctx, computecpp_root+"/lib", "libComputeCpp.so" )
-    _symlink_dir(repository_ctx, computecpp_root + "/lib", "sycl/lib")
-    _symlink_dir(repository_ctx, computecpp_root + "/include", "sycl/include")
-    _symlink_dir(repository_ctx, computecpp_root + "/bin", "sycl/bin")
-=======
 
     if _enable_compute_cpp(repository_ctx):
       _tpl(repository_ctx, "crosstool:computecpp",
       {
         "%{host_cxx_compiler}" : find_cc(repository_ctx),
         "%{host_c_compiler}" : find_c(repository_ctx)
-      })
+      }, out="crosstool/computecpp")
 
       computecpp_root = find_computecpp_root(repository_ctx);
       _check_dir(repository_ctx, computecpp_root)
@@ -255,7 +233,6 @@
 
       _symlink_dir(repository_ctx, trisycl_include_dir, "sycl/include")
 
->>>>>>> 10cf65b4
 
 sycl_configure = repository_rule(
   implementation = _sycl_autoconf_imp,
