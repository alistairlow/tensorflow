--- conflicted
+++ resolved
@@ -63,18 +63,6 @@
       '-DTENSORFLOW_USE_SYCL=1',
       '-DEIGEN_USE_SYCL=1',
       '-DEIGEN_HAS_C99_MATH',
-<<<<<<< HEAD
-      '-xc++',
-      '-Wno-unused-variable',
-      '-I', COMPUTECPP_INCLUDE,
-      '-c', bc_out
-  ] + host_compiler_flags
-  return host_compiler_flags
-
-def main():
-  outputList = check_output([COMPUTECPP_DRIVER, '--version']).split(" ")
-  cpp_version = outputList[outputList.index('Device') - 1];
-=======
   ]
   return compiler_flags + computecpp_flags
 
@@ -82,21 +70,13 @@
   outputList = check_output([COMPUTECPP_DRIVER, '--version']).decode('utf-8').split(" ")
   ccpp_version_idx = outputList.index('Device') - 1
   cpp_version = outputList[ccpp_version_idx];
->>>>>>> 6631d9c0
   cppVersionList = cpp_version.split(".")
   if int(cppVersionList[0]) == 0 and int(cppVersionList[1]) < 5:
     print("Error: ComputeCpp {} is not compatible with the current version of Tensorflow, "
           "please update to the latest version of ComputeCpp".format(cpp_version), file=sys.stderr)
-<<<<<<< HEAD
-    return 1
-
-  compiler_flags = clean_passed_in_flags()
-
-=======
     sys.exit(1)
 
 def useDriver(compiler_flags):
->>>>>>> 6631d9c0
   output_file_index = compiler_flags.index('-o') + 1
   output_file_name = compiler_flags[output_file_index]
   if output_file_index == 1:
