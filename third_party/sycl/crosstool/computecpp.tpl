#!/usr/bin/env python

from __future__ import print_function

import os
import sys
import tempfile
from subprocess import call, Popen, PIPE, check_output

CPU_CXX_COMPILER = ('%{host_cxx_compiler}')
CPU_C_COMPILER = ('%{host_c_compiler}')
COMPUTECPP_ROOT = ('%{computecpp_root}')
DOUBLE_SUPPORT = ('%{double_support}')
HALF_SUPPORT = ('%{half_support}')

COMPUTECPP_DRIVER = "%s/bin/compute++" % COMPUTECPP_ROOT
COMPUTECPP_INCLUDE = "%s/include" % COMPUTECPP_ROOT

def get_cpp_info(compiler_flags):
  """Check whether the file we are compiling is a CPP file or not."""
  CPP_extensions = ('.cc', '.c++', '.cpp', '.CPP', '.C', '.cxx')
  compiling_cpp = False
  compiled_file_index = None
  compiled_file_name = None

  if '-c' in compiler_flags:
    compiled_file_index = compiler_flags.index('-c') + 1
    compiled_file_name = compiler_flags[compiled_file_index]
    compiling_cpp = compiled_file_name.endswith(CPP_extensions)
  return compiling_cpp, compiled_file_name

def is_external(compiled_file_name, output_file_name):
  """Check if the cfile we are compiling belongs to an external project which
  does not require compiling with ComputeCpp."""
  skip_extensions = [".cu.cc"]
  skip_folders = [
      "tensorflow/compiler",
      "tensorflow/docs_src",
      "tensorflow/stream_executor",
      "tensorflow/tools",
      "third_party",
      "external",
      "hexagon",
      "lite"
  ]
  skip_folders = [(folder + '/') for folder in skip_folders]

  matches_ext = any(compiled_file_name.endswith(_ext) for _ext in skip_extensions)
  matches_folder = any(_folder in output_file_name for _folder in skip_folders)
  return matches_ext or matches_folder


def get_device_compiler_flags(compiler_flags):
  """Remove any flags not used by the device compiler and set up the device
  compiler flags and includes."""
  computecpp_flags = [
      '-isystem', COMPUTECPP_INCLUDE,
      '-Wno-unused-const-variable',
      '-fsycl-ih-last',
      '-sycl-driver',
      '-no-serial-memop',
      '-Xclang', '-cl-denorms-are-zero',
      '-Xclang', '-cl-fp32-correctly-rounded-divide-sqrt',
      '-Xclang', '-cl-mad-enable',
      '-DTENSORFLOW_USE_SYCL=1',
      '-DEIGEN_USE_SYCL=1',
<<<<<<< HEAD
      '-DEIGEN_HAS_C99_MATH',
      '-mllvm', '-inline-threshold=10000',
=======
      '-DEIGEN_HAS_C99_MATH=1',
      '-DEIGEN_HAS_CXX11_MATH=1',
      '-DDISABLE_SKINNY=1',
>>>>>>> 4194f2b5
  ]
  return compiler_flags + computecpp_flags

def checkComputeCppIsSupported():
  outputList = check_output([COMPUTECPP_DRIVER, '--version']).decode('utf-8').split(" ")
  ccpp_version_idx = outputList.index('Device') - 1
  cpp_version = outputList[ccpp_version_idx]
  cppVersionList = cpp_version.split(".")
  if int(cppVersionList[0]) == 0 and int(cppVersionList[1]) < 5:
    print("Error: ComputeCpp {} is not compatible with the current version of Tensorflow, "
          "please update to the latest version of ComputeCpp".format(cpp_version), file=sys.stderr)
    sys.exit(1)

def useDriver(compiler_flags):
  output_file_index = compiler_flags.index('-o') + 1
  output_file_name = compiler_flags[output_file_index]

  # Check whether we should disable double or half support
  if DOUBLE_SUPPORT == "0":
    compiler_flags += ['-DTENSORFLOW_SYCL_NO_DOUBLE=1']
  if HALF_SUPPORT == "0":
    compiler_flags += ['-DTENSORFLOW_SYCL_NO_HALF=1']

  if output_file_index == 1:
    # we are linking
    return call([CPU_CXX_COMPILER] + compiler_flags)

  compiling_cpp, compiled_file_name = get_cpp_info(compiler_flags)

  if not compiling_cpp:
    # compile for C
    return call([CPU_C_COMPILER] + compiler_flags)

  if is_external(compiled_file_name, output_file_name):
    if('g++' == CPU_CXX_COMPILER or '/g++' in CPU_CXX_COMPILER):
      # If compiling with gcc, need to add the flag to force the compiler to
      # report included dependencies according to the directory specified by
      # the include flags. By default gcc will use either a relative or
      # absolute path depending on which is shortest, and that confuses bazel's
      # header dependency checking.
      compiler_flags += ['-fno-canonical-system-headers']
    return call([CPU_CXX_COMPILER] + compiler_flags)

  filename, file_extension = os.path.splitext(output_file_name)

  computecpp_device_compiler_flags = get_device_compiler_flags(compiler_flags)

  x = call([COMPUTECPP_DRIVER] + computecpp_device_compiler_flags)

  return x

def main():
  checkComputeCppIsSupported()
  return useDriver(sys.argv[1:])

if __name__ == '__main__':
  sys.exit(main())<|MERGE_RESOLUTION|>--- conflicted
+++ resolved
@@ -64,14 +64,9 @@
       '-Xclang', '-cl-mad-enable',
       '-DTENSORFLOW_USE_SYCL=1',
       '-DEIGEN_USE_SYCL=1',
-<<<<<<< HEAD
-      '-DEIGEN_HAS_C99_MATH',
-      '-mllvm', '-inline-threshold=10000',
-=======
       '-DEIGEN_HAS_C99_MATH=1',
       '-DEIGEN_HAS_CXX11_MATH=1',
       '-DDISABLE_SKINNY=1',
->>>>>>> 4194f2b5
   ]
   return compiler_flags + computecpp_flags
 
