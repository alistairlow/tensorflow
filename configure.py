# Copyright 2017 The TensorFlow Authors. All Rights Reserved.
#
# Licensed under the Apache License, Version 2.0 (the "License");
# you may not use this file except in compliance with the License.
# You may obtain a copy of the License at
#
#     http://www.apache.org/licenses/LICENSE-2.0
#
# Unless required by applicable law or agreed to in writing, software
# distributed under the License is distributed on an "AS IS" BASIS,
# WITHOUT WARRANTIES OR CONDITIONS OF ANY KIND, either express or implied.
# See the License for the specific language governing permissions and
# limitations under the License.
# ==============================================================================
"""configure script to get build parameters from user."""

from __future__ import absolute_import
from __future__ import division
from __future__ import print_function

import errno
import os
import platform
import re
import subprocess
import sys

# pylint: disable=g-import-not-at-top
try:
  from shutil import which
except ImportError:
  from distutils.spawn import find_executable as which
# pylint: enable=g-import-not-at-top

_TF_BAZELRC = os.path.join(os.path.dirname(os.path.abspath(__file__)),
                           '.tf_configure.bazelrc')
_DEFAULT_CUDA_VERSION = '8.0'
_DEFAULT_CUDNN_VERSION = '6'
_DEFAULT_CUDA_COMPUTE_CAPABILITIES = '3.5,5.2'
_DEFAULT_CUDA_PATH = '/usr/local/cuda'
_DEFAULT_CUDA_PATH_LINUX = '/opt/cuda'
_DEFAULT_CUDA_PATH_WIN = ('C:/Program Files/NVIDIA GPU Computing '
                          'Toolkit/CUDA/v%s' % _DEFAULT_CUDA_VERSION)
_TF_OPENCL_VERSION = '1.2'
_DEFAULT_COMPUTECPP_TOOLKIT_PATH = '/usr/local/computecpp'
_DEFAULT_TRISYCL_INCLUDE_DIR = '/usr/local/triSYCL/include'


def is_windows():
  return platform.system() == 'Windows'


def is_linux():
  return platform.system() == 'Linux'


def is_macos():
  return platform.system() == 'Darwin'


def is_ppc64le():
  return platform.machine() == 'ppc64le'


def is_cygwin():
  return platform.system().startswith('CYGWIN_NT')


def get_input(question):
  try:
    try:
      answer = raw_input(question)
    except NameError:
      answer = input(question)  # pylint: disable=bad-builtin
  except EOFError:
    answer = ''
  return answer


def symlink_force(target, link_name):
  """Force symlink, equivalent of 'ln -sf'.

  Args:
    target: items to link to.
    link_name: name of the link.
  """
  try:
    os.symlink(target, link_name)
  except OSError as e:
    if e.errno == errno.EEXIST:
      os.remove(link_name)
      os.symlink(target, link_name)
    else:
      raise e


def sed_in_place(filename, old, new):
  """Replace old string with new string in file.

  Args:
    filename: string for filename.
    old: string to replace.
    new: new string to replace to.
  """
  with open(filename, 'r') as f:
    filedata = f.read()
  newdata = filedata.replace(old, new)
  with open(filename, 'w') as f:
    f.write(newdata)


def remove_line_with(filename, token):
  """Remove lines that contain token from file.

  Args:
    filename: string for filename.
    token: string token to check if to remove a line from file or not.
  """
  with open(filename, 'r') as f:
    filedata = f.read()

  with open(filename, 'w') as f:
    for line in filedata.strip().split('\n'):
      if token not in line:
        f.write(line + '\n')


def write_to_bazelrc(line):
  with open(_TF_BAZELRC, 'a') as f:
    f.write(line + '\n')


def write_action_env_to_bazelrc(var_name, var):
  write_to_bazelrc('build --action_env %s="%s"' % (var_name, str(var)))


def run_shell(cmd, allow_non_zero=False):
  if allow_non_zero:
    try:
      output = subprocess.check_output(cmd)
    except subprocess.CalledProcessError as e:
      output = e.output
  else:
    output = subprocess.check_output(cmd)
  return output.decode('UTF-8').strip()


def cygpath(path):
  """Convert path from posix to windows."""
  return os.path.abspath(path).replace('\\', '/')


def get_python_path(environ_cp, python_bin_path):
  """Get the python site package paths."""
  python_paths = []
  if environ_cp.get('PYTHONPATH'):
    python_paths = environ_cp.get('PYTHONPATH').split(':')
  try:
    library_paths = run_shell(
        [python_bin_path, '-c',
         'import site; print("\\n".join(site.getsitepackages()))']).split("\n")
  except subprocess.CalledProcessError:
    library_paths = [run_shell(
        [python_bin_path, '-c',
         'from distutils.sysconfig import get_python_lib;'
         'print(get_python_lib())'])]

  all_paths = set(python_paths + library_paths)

  paths = []
  for path in all_paths:
    if os.path.isdir(path):
      paths.append(path)
  return paths


def get_python_major_version(python_bin_path):
  """Get the python major version."""
  return run_shell([python_bin_path, '-c', 'import sys; print(sys.version[0])'])


def setup_python(environ_cp):
  """Setup python related env variables."""
  # Get PYTHON_BIN_PATH, default is the current running python.
  default_python_bin_path = sys.executable
  ask_python_bin_path = ('Please specify the location of python. [Default is '
                         '%s]: ') % default_python_bin_path
  while True:
    python_bin_path = get_from_env_or_user_or_default(
        environ_cp, 'PYTHON_BIN_PATH', ask_python_bin_path,
        default_python_bin_path)
    # Check if the path is valid
    if os.path.isfile(python_bin_path) and os.access(
        python_bin_path, os.X_OK):
      break
    elif not os.path.exists(python_bin_path):
      print('Invalid python path: %s cannot be found.' % python_bin_path)
    else:
      print('%s is not executable.  Is it the python binary?' % python_bin_path)
    environ_cp['PYTHON_BIN_PATH'] = ''

  # Convert python path to Windows style before checking lib and version
  if is_windows() or is_cygwin():
    python_bin_path = cygpath(python_bin_path)

  # Get PYTHON_LIB_PATH
  python_lib_path = environ_cp.get('PYTHON_LIB_PATH')
  if not python_lib_path:
    python_lib_paths = get_python_path(environ_cp, python_bin_path)
    if environ_cp.get('USE_DEFAULT_PYTHON_LIB_PATH') == '1':
      python_lib_path = python_lib_paths[0]
    else:
      print('Found possible Python library paths:\n  %s' %
            '\n  '.join(python_lib_paths))
      default_python_lib_path = python_lib_paths[0]
      python_lib_path = get_input(
          'Please input the desired Python library path to use.  '
          'Default is [%s]\n' % python_lib_paths[0])
      if not python_lib_path:
        python_lib_path = default_python_lib_path
    environ_cp['PYTHON_LIB_PATH'] = python_lib_path

  python_major_version = get_python_major_version(python_bin_path)

  # Convert python path to Windows style before writing into bazel.rc
  if is_windows() or is_cygwin():
    python_lib_path = cygpath(python_lib_path)

  # Set-up env variables used by python_configure.bzl
  write_action_env_to_bazelrc('PYTHON_BIN_PATH', python_bin_path)
  write_action_env_to_bazelrc('PYTHON_LIB_PATH', python_lib_path)
  write_to_bazelrc('build --define PYTHON_BIN_PATH="%s"' % python_bin_path)
  write_to_bazelrc('build --define PYTHON_LIB_PATH="%s"' % python_lib_path)
  write_to_bazelrc('build --force_python=py%s' % python_major_version)
  write_to_bazelrc('build --host_force_python=py%s' % python_major_version)
  write_to_bazelrc('build --python_path=\"%s"' % python_bin_path)
  write_to_bazelrc('test --force_python=py%s' % python_major_version)
  write_to_bazelrc('test --host_force_python=py%s' % python_major_version)
  write_to_bazelrc('test --define PYTHON_BIN_PATH="%s"' % python_bin_path)
  write_to_bazelrc('test --define PYTHON_LIB_PATH="%s"' % python_lib_path)
  write_to_bazelrc('run --define PYTHON_BIN_PATH="%s"' % python_bin_path)
  write_to_bazelrc('run --define PYTHON_LIB_PATH="%s"' % python_lib_path)
  environ_cp['PYTHON_BIN_PATH'] = python_bin_path

  # Write tools/python_bin_path.sh
  with open('tools/python_bin_path.sh', 'w') as f:
    f.write('export PYTHON_BIN_PATH="%s"' % python_bin_path)


def reset_tf_configure_bazelrc():
  """Reset file that contains customized config settings."""
  open(_TF_BAZELRC, 'w').close()

  home = os.path.expanduser('~')
  if not os.path.exists('.bazelrc'):
    if os.path.exists(os.path.join(home, '.bazelrc')):
      with open('.bazelrc', 'a') as f:
        f.write('import %s/.bazelrc\n' % home.replace('\\', '/'))
    else:
      open('.bazelrc', 'w').close()

  remove_line_with('.bazelrc', 'tf_configure')
  with open('.bazelrc', 'a') as f:
    f.write('import %workspace%/.tf_configure.bazelrc\n')


def run_gen_git_source(environ_cp):
  """Run the gen_git_source to create links.

  The links are for bazel to track dependencies for git hash propagation.

  Args:
    environ_cp: copy of the os.environ.
  """
  cmd = '"%s" tensorflow/tools/git/gen_git_source.py --configure %s' % (
      environ_cp.get('PYTHON_BIN_PATH'), os.getcwd())
  os.system(cmd)


def cleanup_makefile():
  """Delete any leftover BUILD files from the Makefile build.

  These files could interfere with Bazel parsing.
  """
  makefile_download_dir = 'tensorflow/contrib/makefile/downloads'
  if os.path.isdir(makefile_download_dir):
    for root, _, filenames in os.walk(makefile_download_dir):
      for f in filenames:
        if f.endswith('BUILD'):
          os.remove(os.path.join(root, f))


def get_var(environ_cp,
            var_name,
            query_item,
            enabled_by_default,
            question=None,
            yes_reply=None,
            no_reply=None):
  """Get boolean input from user.

  If var_name is not set in env, ask user to enable query_item or not. If the
  response is empty, use the default.

  Args:
    environ_cp: copy of the os.environ.
    var_name: string for name of environment variable, e.g. "TF_NEED_HDFS".
    query_item: string for feature related to the variable, e.g. "Hadoop File
      System".
    enabled_by_default: boolean for default behavior.
    question: optional string for how to ask for user input.
    yes_reply: optionanl string for reply when feature is enabled.
    no_reply: optional string for reply when feature is disabled.

  Returns:
    boolean value of the variable.
  """
  if not question:
    question = 'Do you wish to build TensorFlow with %s support?' % query_item
  if not yes_reply:
    yes_reply = '%s support will be enabled for TensorFlow.' % query_item
  if not no_reply:
    no_reply = 'No %s' % yes_reply

  yes_reply += '\n'
  no_reply += '\n'

  if enabled_by_default:
    question += ' [Y/n]: '
  else:
    question += ' [y/N]: '

  var = environ_cp.get(var_name)
  while var is None:
    user_input_origin = get_input(question)
    user_input = user_input_origin.strip().lower()
    if user_input == 'y':
      print(yes_reply)
      var = True
    elif user_input == 'n':
      print(no_reply)
      var = False
    elif not user_input:
      if enabled_by_default:
        print(yes_reply)
        var = True
      else:
        print(no_reply)
        var = False
    else:
      print('Invalid selection: %s' % user_input_origin)
  return var


def set_build_var(environ_cp, var_name, query_item, option_name,
                  enabled_by_default, bazel_config_name=None):
  """Set if query_item will be enabled for the build.

  Ask user if query_item will be enabled. Default is used if no input is given.
  Set subprocess environment variable and write to .bazelrc if enabled.

  Args:
    environ_cp: copy of the os.environ.
    var_name: string for name of environment variable, e.g. "TF_NEED_HDFS".
    query_item: string for feature related to the variable, e.g. "Hadoop File
      System".
    option_name: string for option to define in .bazelrc.
    enabled_by_default: boolean for default behavior.
    bazel_config_name: Name for Bazel --config argument to enable build feature.
  """

  var = str(int(get_var(environ_cp, var_name, query_item, enabled_by_default)))
  environ_cp[var_name] = var
  if var == '1':
    write_to_bazelrc('build --define %s=true' % option_name)
  elif bazel_config_name is not None:
    # TODO(mikecase): Migrate all users of configure.py to use --config Bazel
    # options and not to set build configs through environment variables.
    write_to_bazelrc('build:%s --define %s=true'
                     % (bazel_config_name, option_name))


def set_action_env_var(environ_cp,
                       var_name,
                       query_item,
                       enabled_by_default,
                       question=None,
                       yes_reply=None,
                       no_reply=None):
  """Set boolean action_env variable.

  Ask user if query_item will be enabled. Default is used if no input is given.
  Set environment variable and write to .bazelrc.

  Args:
    environ_cp: copy of the os.environ.
    var_name: string for name of environment variable, e.g. "TF_NEED_HDFS".
    query_item: string for feature related to the variable, e.g. "Hadoop File
      System".
    enabled_by_default: boolean for default behavior.
    question: optional string for how to ask for user input.
    yes_reply: optionanl string for reply when feature is enabled.
    no_reply: optional string for reply when feature is disabled.
  """
  var = int(
      get_var(environ_cp, var_name, query_item, enabled_by_default, question,
              yes_reply, no_reply))

  write_action_env_to_bazelrc(var_name, var)
  environ_cp[var_name] = str(var)


def convert_version_to_int(version):
  """Convert a version number to a integer that can be used to compare.

  Version strings of the form X.YZ and X.Y.Z-xxxxx are supported. The
  'xxxxx' part, for instance 'homebrew' on OS/X, is ignored.

  Args:
    version: a version to be converted

  Returns:
    An integer if converted successfully, otherwise return None.
  """
  version = version.split('-')[0]
  version_segments = version.split('.')
  for seg in version_segments:
    if not seg.isdigit():
      return None

  version_str = ''.join(['%03d' % int(seg) for seg in version_segments])
  return int(version_str)


def check_bazel_version(min_version):
  """Check installed bezel version is at least min_version.

  Args:
    min_version: string for minimum bazel version.

  Returns:
    The bazel version detected.
  """
  if which('bazel') is None:
    print('Cannot find bazel. Please install bazel.')
    sys.exit(0)
  curr_version = run_shell(['bazel', '--batch', 'version'])

  for line in curr_version.split('\n'):
    if 'Build label: ' in line:
      curr_version = line.split('Build label: ')[1]
      break

  min_version_int = convert_version_to_int(min_version)
  curr_version_int = convert_version_to_int(curr_version)

  # Check if current bazel version can be detected properly.
  if not curr_version_int:
    print('WARNING: current bazel installation is not a release version.')
    print('Make sure you are running at least bazel %s' % min_version)
    return curr_version

  print('You have bazel %s installed.' % curr_version)

  if curr_version_int < min_version_int:
    print('Please upgrade your bazel installation to version %s or higher to '
          'build TensorFlow!' % min_version)
    sys.exit(0)
  return curr_version


def set_cc_opt_flags(environ_cp):
  """Set up architecture-dependent optimization flags.

  Also append CC optimization flags to bazel.rc..

  Args:
    environ_cp: copy of the os.environ.
  """
  if is_ppc64le():
    # gcc on ppc64le does not support -march, use mcpu instead
    default_cc_opt_flags = '-mcpu=native'
  else:
    default_cc_opt_flags = '-march=native'
  question = ('Please specify optimization flags to use during compilation when'
              ' bazel option "--config=opt" is specified [Default is %s]: '
             ) % default_cc_opt_flags
  cc_opt_flags = get_from_env_or_user_or_default(environ_cp, 'CC_OPT_FLAGS',
                                                 question, default_cc_opt_flags)
  for opt in cc_opt_flags.split():
    host_opt = '-march=native'  # It should be safe on the same build host.
    write_to_bazelrc(
        'build:opt --cxxopt=%s --copt=%s' % (opt, opt) +
        ' --host_cxxopt=%s --host_copt=%s' % (host_opt, host_opt))


def set_tf_cuda_clang(environ_cp):
  """set TF_CUDA_CLANG action_env.

  Args:
    environ_cp: copy of the os.environ.
  """
  question = 'Do you want to use clang as CUDA compiler?'
  yes_reply = 'Clang will be used as CUDA compiler.'
  no_reply = 'nvcc will be used as CUDA compiler.'
  set_action_env_var(
      environ_cp,
      'TF_CUDA_CLANG',
      None,
      False,
      question=question,
      yes_reply=yes_reply,
      no_reply=no_reply)


def get_from_env_or_user_or_default(environ_cp, var_name, ask_for_var,
                                    var_default):
  """Get var_name either from env, or user or default.

  If var_name has been set as environment variable, use the preset value, else
  ask for user input. If no input is provided, the default is used.

  Args:
    environ_cp: copy of the os.environ.
    var_name: string for name of environment variable, e.g. "TF_NEED_HDFS".
    ask_for_var: string for how to ask for user input.
    var_default: default value string.

  Returns:
    string value for var_name
  """
  var = environ_cp.get(var_name)
  if not var:
    var = get_input(ask_for_var)
    print('\n')
  if not var:
    var = var_default
  return var


def set_clang_cuda_compiler_path(environ_cp):
  """Set CLANG_CUDA_COMPILER_PATH."""
  default_clang_path = which('clang') or ''
  ask_clang_path = ('Please specify which clang should be used as device and '
                    'host compiler. [Default is %s]: ') % default_clang_path

  while True:
    clang_cuda_compiler_path = get_from_env_or_user_or_default(
        environ_cp, 'CLANG_CUDA_COMPILER_PATH', ask_clang_path,
        default_clang_path)
    if os.path.exists(clang_cuda_compiler_path):
      break

    # Reset and retry
    print('Invalid clang path: %s cannot be found.' % clang_cuda_compiler_path)
    environ_cp['CLANG_CUDA_COMPILER_PATH'] = ''

  # Set CLANG_CUDA_COMPILER_PATH
  environ_cp['CLANG_CUDA_COMPILER_PATH'] = clang_cuda_compiler_path
  write_action_env_to_bazelrc('CLANG_CUDA_COMPILER_PATH',
                              clang_cuda_compiler_path)


def set_gcc_host_compiler_path(environ_cp):
  """Set GCC_HOST_COMPILER_PATH."""
  default_gcc_host_compiler_path = which('gcc') or ''
  cuda_bin_symlink = '%s/bin/gcc' % environ_cp.get('CUDA_TOOLKIT_PATH')

  if os.path.islink(cuda_bin_symlink):
    # os.readlink is only available in linux
    default_gcc_host_compiler_path = os.path.realpath(cuda_bin_symlink)

  ask_gcc_path = (
      'Please specify which gcc should be used by nvcc as the '
      'host compiler. [Default is %s]: ') % default_gcc_host_compiler_path
  while True:
    gcc_host_compiler_path = get_from_env_or_user_or_default(
        environ_cp, 'GCC_HOST_COMPILER_PATH', ask_gcc_path,
        default_gcc_host_compiler_path)

    if os.path.exists(gcc_host_compiler_path):
      break

    # Reset and retry
    print('Invalid gcc path. %s cannot be found' % gcc_host_compiler_path)
    environ_cp['GCC_HOST_COMPILER_PATH'] = ''

  # Set GCC_HOST_COMPILER_PATH
  environ_cp['GCC_HOST_COMPILER_PATH'] = gcc_host_compiler_path
  write_action_env_to_bazelrc('GCC_HOST_COMPILER_PATH', gcc_host_compiler_path)


def set_tf_cuda_version(environ_cp):
  """Set CUDA_TOOLKIT_PATH and TF_CUDA_VERSION."""
  ask_cuda_version = (
      'Please specify the CUDA SDK version you want to use, '
      'e.g. 7.0. [Leave empty to default to CUDA %s]: ') % _DEFAULT_CUDA_VERSION

  while True:
    # Configure the Cuda SDK version to use.
    tf_cuda_version = get_from_env_or_user_or_default(
        environ_cp, 'TF_CUDA_VERSION', ask_cuda_version, _DEFAULT_CUDA_VERSION)

    # Find out where the CUDA toolkit is installed
    default_cuda_path = _DEFAULT_CUDA_PATH
    if is_windows() or is_cygwin():
      default_cuda_path = cygpath(
          environ_cp.get('CUDA_PATH', _DEFAULT_CUDA_PATH_WIN))
    elif is_linux():
      # If the default doesn't exist, try an alternative default.
      if (not os.path.exists(default_cuda_path)
         ) and os.path.exists(_DEFAULT_CUDA_PATH_LINUX):
        default_cuda_path = _DEFAULT_CUDA_PATH_LINUX
    ask_cuda_path = ('Please specify the location where CUDA %s toolkit is'
                     ' installed. Refer to README.md for more details. '
                     '[Default is %s]: ') % (tf_cuda_version, default_cuda_path)
    cuda_toolkit_path = get_from_env_or_user_or_default(
        environ_cp, 'CUDA_TOOLKIT_PATH', ask_cuda_path, default_cuda_path)

    if is_windows():
      cuda_rt_lib_path = 'lib/x64/cudart.lib'
    elif is_linux():
      cuda_rt_lib_path = 'lib64/libcudart.so.%s' % tf_cuda_version
    elif is_macos():
      cuda_rt_lib_path = 'lib/libcudart.%s.dylib' % tf_cuda_version

    cuda_toolkit_path_full = os.path.join(cuda_toolkit_path, cuda_rt_lib_path)
    if os.path.exists(cuda_toolkit_path_full):
      break

    # Reset and retry
    print('Invalid path to CUDA %s toolkit. %s cannot be found' %
          (tf_cuda_version, cuda_toolkit_path_full))
    environ_cp['TF_CUDA_VERSION'] = ''
    environ_cp['CUDA_TOOLKIT_PATH'] = ''

  # Set CUDA_TOOLKIT_PATH and TF_CUDA_VERSION
  environ_cp['CUDA_TOOLKIT_PATH'] = cuda_toolkit_path
  write_action_env_to_bazelrc('CUDA_TOOLKIT_PATH', cuda_toolkit_path)
  environ_cp['TF_CUDA_VERSION'] = tf_cuda_version
  write_action_env_to_bazelrc('TF_CUDA_VERSION', tf_cuda_version)


def set_tf_cudnn_version(environ_cp):
  """Set CUDNN_INSTALL_PATH and TF_CUDNN_VERSION."""
  ask_cudnn_version = (
      'Please specify the cuDNN version you want to use. '
      '[Leave empty to default to cuDNN %s.0]: ') % _DEFAULT_CUDNN_VERSION

  while True:
    tf_cudnn_version = get_from_env_or_user_or_default(
        environ_cp, 'TF_CUDNN_VERSION', ask_cudnn_version,
        _DEFAULT_CUDNN_VERSION)

    default_cudnn_path = environ_cp.get('CUDA_TOOLKIT_PATH')
    ask_cudnn_path = (r'Please specify the location where cuDNN %s library is '
                      'installed. Refer to README.md for more details. [Default'
                      ' is %s]:') % (tf_cudnn_version, default_cudnn_path)
    cudnn_install_path = get_from_env_or_user_or_default(
        environ_cp, 'CUDNN_INSTALL_PATH', ask_cudnn_path, default_cudnn_path)

    # Result returned from "read" will be used unexpanded. That make "~"
    # unusable. Going through one more level of expansion to handle that.
    cudnn_install_path = os.path.realpath(
        os.path.expanduser(cudnn_install_path))
    if is_windows() or is_cygwin():
      cudnn_install_path = cygpath(cudnn_install_path)

    if is_windows():
      cuda_dnn_lib_path = 'lib/x64/cudnn.lib'
      cuda_dnn_lib_alt_path = 'lib/x64/cudnn.lib'
    elif is_linux():
      cuda_dnn_lib_path = 'lib64/libcudnn.so.%s' % tf_cudnn_version
      cuda_dnn_lib_alt_path = 'libcudnn.so.%s' % tf_cudnn_version
    elif is_macos():
      cuda_dnn_lib_path = 'lib/libcudnn.%s.dylib' % tf_cudnn_version
      cuda_dnn_lib_alt_path = 'libcudnn.%s.dylib' % tf_cudnn_version

    cuda_dnn_lib_path_full = os.path.join(cudnn_install_path, cuda_dnn_lib_path)
    cuda_dnn_lib_alt_path_full = os.path.join(cudnn_install_path,
                                              cuda_dnn_lib_alt_path)
    if os.path.exists(cuda_dnn_lib_path_full) or os.path.exists(
        cuda_dnn_lib_alt_path_full):
      break

    # Try another alternative for Linux
    if is_linux():
      ldconfig_bin = which('ldconfig') or '/sbin/ldconfig'
      cudnn_path_from_ldconfig = run_shell([ldconfig_bin, '-p'])
      cudnn_path_from_ldconfig = re.search('.*libcudnn.so .* => (.*)',
                                           cudnn_path_from_ldconfig)
      if cudnn_path_from_ldconfig:
        cudnn_path_from_ldconfig = cudnn_path_from_ldconfig.group(1)
        if os.path.exists('%s.%s' % (cudnn_path_from_ldconfig,
                                     tf_cudnn_version)):
          cudnn_install_path = os.path.dirname(cudnn_path_from_ldconfig)
          break

    # Reset and Retry
    print(
        'Invalid path to cuDNN %s toolkit. None of the following files can be '
        'found:' % tf_cudnn_version)
    print(cuda_dnn_lib_path_full)
    print(cuda_dnn_lib_alt_path_full)
    if is_linux():
      print('%s.%s' % (cudnn_path_from_ldconfig, tf_cudnn_version))

    environ_cp['TF_CUDNN_VERSION'] = ''

  # Set CUDNN_INSTALL_PATH and TF_CUDNN_VERSION
  environ_cp['CUDNN_INSTALL_PATH'] = cudnn_install_path
  write_action_env_to_bazelrc('CUDNN_INSTALL_PATH', cudnn_install_path)
  environ_cp['TF_CUDNN_VERSION'] = tf_cudnn_version
  write_action_env_to_bazelrc('TF_CUDNN_VERSION', tf_cudnn_version)


def get_native_cuda_compute_capabilities(environ_cp):
  """Get native cuda compute capabilities.

  Args:
    environ_cp: copy of the os.environ.
  Returns:
    string of native cuda compute capabilities, separated by comma.
  """
  device_query_bin = os.path.join(
      environ_cp.get('CUDA_TOOLKIT_PATH'), 'extras/demo_suite/deviceQuery')
  if os.path.isfile(device_query_bin) and os.access(device_query_bin, os.X_OK):
    try:
      output = run_shell(device_query_bin).split('\n')
      pattern = re.compile('[0-9]*\\.[0-9]*')
      output = [pattern.search(x) for x in output if 'Capability' in x]
      output = ','.join(x.group() for x in output if x is not None)
    except subprocess.CalledProcessError:
      output = ''
  else:
    output = ''
  return output


def set_tf_cuda_compute_capabilities(environ_cp):
  """Set TF_CUDA_COMPUTE_CAPABILITIES."""
  while True:
    native_cuda_compute_capabilities = get_native_cuda_compute_capabilities(
        environ_cp)
    if not native_cuda_compute_capabilities:
      default_cuda_compute_capabilities = _DEFAULT_CUDA_COMPUTE_CAPABILITIES
    else:
      default_cuda_compute_capabilities = native_cuda_compute_capabilities

    ask_cuda_compute_capabilities = (
        'Please specify a list of comma-separated '
        'Cuda compute capabilities you want to '
        'build with.\nYou can find the compute '
        'capability of your device at: '
        'https://developer.nvidia.com/cuda-gpus.\nPlease'
        ' note that each additional compute '
        'capability significantly increases your '
        'build time and binary size. [Default is: %s]' %
        default_cuda_compute_capabilities)
    tf_cuda_compute_capabilities = get_from_env_or_user_or_default(
        environ_cp, 'TF_CUDA_COMPUTE_CAPABILITIES',
        ask_cuda_compute_capabilities, default_cuda_compute_capabilities)
    # Check whether all capabilities from the input is valid
    all_valid = True
    for compute_capability in tf_cuda_compute_capabilities.split(','):
      m = re.match('[0-9]+.[0-9]+', compute_capability)
      if not m:
        print('Invalid compute capability: ' % compute_capability)
        all_valid = False
      else:
        ver = int(m.group(0).split('.')[0])
        if ver < 3:
          print('Only compute capabilities 3.0 or higher are supported.')
          all_valid = False

    if all_valid:
      break

    # Reset and Retry
    environ_cp['TF_CUDA_COMPUTE_CAPABILITIES'] = ''

  # Set TF_CUDA_COMPUTE_CAPABILITIES
  environ_cp['TF_CUDA_COMPUTE_CAPABILITIES'] = tf_cuda_compute_capabilities
  write_action_env_to_bazelrc('TF_CUDA_COMPUTE_CAPABILITIES',
                              tf_cuda_compute_capabilities)


def set_other_cuda_vars(environ_cp):
  """Set other CUDA related variables."""
  if is_windows():
    # The following three variables are needed for MSVC toolchain configuration
    # in Bazel
    environ_cp['CUDA_PATH'] = environ_cp.get('CUDA_TOOLKIT_PATH')
    environ_cp['CUDA_COMPUTE_CAPABILITIES'] = environ_cp.get(
        'TF_CUDA_COMPUTE_CAPABILITIES')
    environ_cp['NO_WHOLE_ARCHIVE_OPTION'] = 1
    write_action_env_to_bazelrc('CUDA_PATH', environ_cp.get('CUDA_PATH'))
    write_action_env_to_bazelrc('CUDA_COMPUTE_CAPABILITIE',
                                environ_cp.get('CUDA_COMPUTE_CAPABILITIE'))
    write_action_env_to_bazelrc('NO_WHOLE_ARCHIVE_OPTION',
                                environ_cp.get('NO_WHOLE_ARCHIVE_OPTION'))
    write_to_bazelrc('build --config=win-cuda')
    write_to_bazelrc('test --config=win-cuda')
  else:
    # If CUDA is enabled, always use GPU during build and test.
    if environ_cp.get('TF_CUDA_CLANG') == '1':
      write_to_bazelrc('build --config=cuda_clang')
      write_to_bazelrc('test --config=cuda_clang')
    else:
      write_to_bazelrc('build --config=cuda')
      write_to_bazelrc('test --config=cuda')


def set_host_cxx_compiler(environ_cp):
  """Set HOST_CXX_COMPILER."""
  default_cxx_host_compiler = which('g++') or ''
  ask_cxx_host_compiler = (
      'Please specify which C++ compiler should be used as'
      ' the host C++ compiler. [Default is %s]: ') % default_cxx_host_compiler

  while True:
    host_cxx_compiler = get_from_env_or_user_or_default(
        environ_cp, 'HOST_CXX_COMPILER', ask_cxx_host_compiler,
        default_cxx_host_compiler)
    if os.path.exists(host_cxx_compiler):
      break

    # Reset and retry
    print('Invalid C++ compiler path. %s cannot be found' % host_cxx_compiler)
    environ_cp['HOST_CXX_COMPILER'] = ''

  # Set HOST_CXX_COMPILER
  environ_cp['HOST_CXX_COMPILER'] = host_cxx_compiler
  write_action_env_to_bazelrc('HOST_CXX_COMPILER', host_cxx_compiler)


def set_host_c_compiler(environ_cp):
  """Set HOST_C_COMPILER."""
  default_c_host_compiler = which('gcc') or ''
  ask_c_host_compiler = (
      'Please specify which C compiler should be used as the'
      ' host C compiler. [Default is %s]: ') % default_c_host_compiler

  while True:
    host_c_compiler = get_from_env_or_user_or_default(
        environ_cp, 'HOST_C_COMPILER', ask_c_host_compiler,
        default_c_host_compiler)
    if os.path.exists(host_c_compiler):
      break

    # Reset and retry
    print('Invalid C compiler path. %s cannot be found' % host_c_compiler)
    environ_cp['HOST_C_COMPILER'] = ''

  # Set HOST_C_COMPILER
  environ_cp['HOST_C_COMPILER'] = host_c_compiler
  write_action_env_to_bazelrc('HOST_C_COMPILER', host_c_compiler)


def set_computecpp_toolkit_path(environ_cp):
  """Set COMPUTECPP_TOOLKIT_PATH."""
  ask_computecpp_toolkit_path = ('Please specify the location where ComputeCpp '
                                 'for SYCL %s is installed. [Default is %s]: '
                                ) % (_TF_OPENCL_VERSION,
                                     _DEFAULT_COMPUTECPP_TOOLKIT_PATH)

  while True:
    computecpp_toolkit_path = get_from_env_or_user_or_default(
        environ_cp, 'COMPUTECPP_TOOLKIT_PATH', ask_computecpp_toolkit_path,
        _DEFAULT_COMPUTECPP_TOOLKIT_PATH)
    if is_linux():
      sycl_rt_lib_path = 'lib/libComputeCpp.so'
    else:
      sycl_rt_lib_path = ''

    sycl_rt_lib_path_full = os.path.join(computecpp_toolkit_path,
                                         sycl_rt_lib_path)
    if os.path.exists(sycl_rt_lib_path_full):
      break

    print('Invalid SYCL %s library path. %s cannot be found' %
          (_TF_OPENCL_VERSION, sycl_rt_lib_path_full))
    environ_cp['COMPUTECPP_TOOLKIT_PATH'] = ''

  # Set COMPUTECPP_TOOLKIT_PATH
  environ_cp['COMPUTECPP_TOOLKIT_PATH'] = computecpp_toolkit_path
  write_action_env_to_bazelrc('COMPUTECPP_TOOLKIT_PATH',
                              computecpp_toolkit_path)

def set_trisycl_include_dir(environ_cp):
  """Set TRISYCL_INCLUDE_DIR"""
  ask_trisycl_include_dir = ('Please specify the location of the triSYCL '
                             'include directory. (Use --config=sycl_trisycl '
                             'when building with Bazel) '
                             '[Default is %s]: '
                             ) % (_DEFAULT_TRISYCL_INCLUDE_DIR)
  while True:
    trisycl_include_dir = get_from_env_or_user_or_default(
      environ_cp, 'TRISYCL_INCLUDE_DIR', ask_trisycl_include_dir,
      _DEFAULT_TRISYCL_INCLUDE_DIR)
    if os.path.exists(trisycl_include_dir):
      break

    print('Invalid triSYCL include directory, %s cannot be found'
          % (trisycl_include_dir))

  # Set TRISYCL_INCLUDE_DIR
  environ_cp['TRISYCL_INCLUDE_DIR'] = trisycl_include_dir
  write_action_env_to_bazelrc('TRISYCL_INCLUDE_DIR',
                              trisycl_include_dir)

def set_mpi_home(environ_cp):
  """Set MPI_HOME."""
  default_mpi_home = which('mpirun') or which('mpiexec') or ''
  default_mpi_home = os.path.dirname(os.path.dirname(default_mpi_home))

  ask_mpi_home = ('Please specify the MPI toolkit folder. [Default is %s]: '
                 ) % default_mpi_home
  while True:
    mpi_home = get_from_env_or_user_or_default(environ_cp, 'MPI_HOME',
                                               ask_mpi_home, default_mpi_home)

    if os.path.exists(os.path.join(mpi_home, 'include')) and os.path.exists(
        os.path.join(mpi_home, 'lib')):
      break

    print('Invalid path to the MPI Toolkit. %s or %s cannot be found' %
          (os.path.join(mpi_home, 'include'),
           os.path.exists(os.path.join(mpi_home, 'lib'))))
    environ_cp['MPI_HOME'] = ''

  # Set MPI_HOME
  environ_cp['MPI_HOME'] = str(mpi_home)


def set_other_mpi_vars(environ_cp):
  """Set other MPI related variables."""
  # Link the MPI header files
  mpi_home = environ_cp.get('MPI_HOME')
  symlink_force('%s/include/mpi.h' % mpi_home, 'third_party/mpi/mpi.h')

  # Determine if we use OpenMPI or MVAPICH, these require different header files
  # to be included here to make bazel dependency checker happy
  if os.path.exists(os.path.join(mpi_home, 'include/mpi_portable_platform.h')):
    symlink_force(
        os.path.join(mpi_home, 'include/mpi_portable_platform.h'),
        'third_party/mpi/mpi_portable_platform.h')
    # TODO(gunan): avoid editing files in configure
    sed_in_place('third_party/mpi/mpi.bzl', 'MPI_LIB_IS_OPENMPI=False',
                 'MPI_LIB_IS_OPENMPI=True')
  else:
    # MVAPICH / MPICH
    symlink_force(
        os.path.join(mpi_home, 'include/mpio.h'), 'third_party/mpi/mpio.h')
    symlink_force(
        os.path.join(mpi_home, 'include/mpicxx.h'), 'third_party/mpi/mpicxx.h')
    # TODO(gunan): avoid editing files in configure
    sed_in_place('third_party/mpi/mpi.bzl', 'MPI_LIB_IS_OPENMPI=True',
                 'MPI_LIB_IS_OPENMPI=False')

  if os.path.exists(os.path.join(mpi_home, 'lib/libmpi.so')):
    symlink_force(
        os.path.join(mpi_home, 'lib/libmpi.so'), 'third_party/mpi/libmpi.so')
  else:
    raise ValueError('Cannot find the MPI library file in %s/lib' % mpi_home)


def set_mkl():
  write_to_bazelrc('build:mkl --define using_mkl=true')
  write_to_bazelrc('build:mkl -c opt')
  write_to_bazelrc('build:mkl --copt="-DEIGEN_USE_VML"')
  print(
      'Add "--config=mkl" to your bazel command to build with MKL '
      'support.\nPlease note that MKL on MacOS or windows is still not '
      'supported.\nIf you would like to use a local MKL instead of '
      'downloading, please set the environment variable \"TF_MKL_ROOT\" every '
      'time before build.')


def set_monolithic():
  # Add --config=monolithic to your bazel command to use a mostly-static
  # build and disable modular op registration support (this will revert to
  # loading TensorFlow with RTLD_GLOBAL in Python). By default (without
  # --config=monolithic), TensorFlow will build with a dependence on
  # //tensorflow:libtensorflow_framework.so.
  write_to_bazelrc('build:monolithic --define framework_shared_object=false')
  # For projects which use TensorFlow as part of a Bazel build process, putting
  # nothing in a bazelrc will default to a monolithic build. The following line
  # opts in to modular op registration support by default:
  write_to_bazelrc('build --define framework_shared_object=true')


def create_android_bazelrc_configs():
  # Flags for --config=android
  write_to_bazelrc('build:android --crosstool_top=//external:android/crosstool')
  write_to_bazelrc(
      'build:android --host_crosstool_top=@bazel_tools//tools/cpp:toolchain')
  # Flags for --config=android_arm
  write_to_bazelrc('build:android_arm --config=android')
  write_to_bazelrc('build:android_arm --cpu=armeabi-v7a')
  # Flags for --config=android_arm64
  write_to_bazelrc('build:android_arm64 --config=android')
  write_to_bazelrc('build:android_arm64 --cpu=arm64-v8a')


def main():
  # Make a copy of os.environ to be clear when functions and getting and setting
  # environment variables.
  environ_cp = dict(os.environ)

  check_bazel_version('0.5.4')

  reset_tf_configure_bazelrc()
  cleanup_makefile()
  setup_python(environ_cp)
  run_gen_git_source(environ_cp)

  if is_windows():
    environ_cp['TF_NEED_S3'] = '0'
    environ_cp['TF_NEED_GCP'] = '0'
    environ_cp['TF_NEED_HDFS'] = '0'
    environ_cp['TF_NEED_JEMALLOC'] = '0'
    environ_cp['TF_NEED_OPENCL_SYCL'] = '0'
    environ_cp['TF_NEED_COMPUTECPP'] = '0'
    environ_cp['TF_NEED_OPENCL'] = '0'
    environ_cp['TF_NEED_S3'] = '0'
    environ_cp['TF_CUDA_CLANG'] = '0'

  if is_macos():
    environ_cp['TF_NEED_JEMALLOC'] = '0'

  set_build_var(environ_cp, 'TF_NEED_JEMALLOC', 'jemalloc as malloc',
                'with_jemalloc', True)
  set_build_var(environ_cp, 'TF_NEED_GCP', 'Google Cloud Platform',
                'with_gcp_support', True, 'gcp')
  set_build_var(environ_cp, 'TF_NEED_HDFS', 'Hadoop File System',
                'with_hdfs_support', True, 'hdfs')
  set_build_var(environ_cp, 'TF_NEED_S3', 'Amazon S3 File System',
                'with_s3_support', True, 's3')
  set_build_var(environ_cp, 'TF_ENABLE_XLA', 'XLA JIT', 'with_xla_support',
                False, 'xla')
  set_build_var(environ_cp, 'TF_NEED_GDR', 'GDR', 'with_gdr_support',
                False, 'gdr')
  set_build_var(environ_cp, 'TF_NEED_VERBS', 'VERBS', 'with_verbs_support',
                False, 'verbs')

  set_action_env_var(environ_cp, 'TF_NEED_OPENCL_SYCL', 'OpenCL SYCL', False)
  if environ_cp.get('TF_NEED_OPENCL_SYCL') == '1':
    set_host_cxx_compiler(environ_cp)
    set_host_c_compiler(environ_cp)
<<<<<<< HEAD
    set_computecpp_toolkit_path(environ_cp)
    set_action_env_var(environ_cp, 'TF_VECTORIZE_SYCL', 'SYCL Vectorization', False)
=======
    set_action_env_var(environ_cp, 'TF_NEED_COMPUTECPP', 'ComputeCPP', True)
    if environ_cp.get('TF_NEED_COMPUTECPP') == '1':
      set_computecpp_toolkit_path(environ_cp)
    else:
      set_trisycl_include_dir(environ_cp)
>>>>>>> 10cf65b4

  set_action_env_var(environ_cp, 'TF_NEED_CUDA', 'CUDA', False)
  if (environ_cp.get('TF_NEED_CUDA') == '1' and
      'TF_CUDA_CONFIG_REPO' not in environ_cp):
    set_tf_cuda_version(environ_cp)
    set_tf_cudnn_version(environ_cp)
    set_tf_cuda_compute_capabilities(environ_cp)

    set_tf_cuda_clang(environ_cp)
    if environ_cp.get('TF_CUDA_CLANG') == '1':
      # Set up which clang we should use as the cuda / host compiler.
      set_clang_cuda_compiler_path(environ_cp)
    else:
      # Set up which gcc nvcc should use as the host compiler
      # No need to set this on Windows
      if not is_windows():
        set_gcc_host_compiler_path(environ_cp)
    set_other_cuda_vars(environ_cp)

  set_build_var(environ_cp, 'TF_NEED_MPI', 'MPI', 'with_mpi_support', False)
  if environ_cp.get('TF_NEED_MPI') == '1':
    set_mpi_home(environ_cp)
    set_other_mpi_vars(environ_cp)

  set_cc_opt_flags(environ_cp)
  set_mkl()
  set_monolithic()
  create_android_bazelrc_configs()

if __name__ == '__main__':
  main()<|MERGE_RESOLUTION|>--- conflicted
+++ resolved
@@ -1048,16 +1048,11 @@
   if environ_cp.get('TF_NEED_OPENCL_SYCL') == '1':
     set_host_cxx_compiler(environ_cp)
     set_host_c_compiler(environ_cp)
-<<<<<<< HEAD
-    set_computecpp_toolkit_path(environ_cp)
-    set_action_env_var(environ_cp, 'TF_VECTORIZE_SYCL', 'SYCL Vectorization', False)
-=======
     set_action_env_var(environ_cp, 'TF_NEED_COMPUTECPP', 'ComputeCPP', True)
     if environ_cp.get('TF_NEED_COMPUTECPP') == '1':
-      set_computecpp_toolkit_path(environ_cp)
+      set_computecpp_toolkit_path(environ_cp, 'TF_VECTORIZE_SYCL', 'SYCL Vectorization', False)
     else:
       set_trisycl_include_dir(environ_cp)
->>>>>>> 10cf65b4
 
   set_action_env_var(environ_cp, 'TF_NEED_CUDA', 'CUDA', False)
   if (environ_cp.get('TF_NEED_CUDA') == '1' and
