# TensorFlow external dependencies that can be loaded in WORKSPACE files.

load("//third_party/gpus:cuda_configure.bzl", "cuda_configure")
load("//third_party/tensorrt:tensorrt_configure.bzl", "tensorrt_configure")
load("//third_party/mkl:build_defs.bzl", "mkl_repository")
load("//third_party/acl:build_defs.bzl", "acl_repository")
load("//third_party/git:git_configure.bzl", "git_configure")
load("//third_party/py:python_configure.bzl", "python_configure")
load("//third_party/sycl:sycl_configure.bzl", "sycl_configure")
load("//third_party/toolchains/clang6:repo.bzl", "clang6_configure")
load("//third_party/toolchains/cpus/arm:arm_compiler_configure.bzl", "arm_compiler_configure")
load("//third_party:repo.bzl", "tf_http_archive")
load("@io_bazel_rules_closure//closure/private:java_import_external.bzl", "java_import_external")
load("@io_bazel_rules_closure//closure:defs.bzl", "filegroup_external")

def _extract_version_number(bazel_version):
  """Extracts the semantic version number from a version string

  Args:
    bazel_version: the version string that begins with the semantic version
      e.g. "1.2.3rc1 abc1234" where "abc1234" is a commit hash.

  Returns:
    The semantic version string, like "1.2.3".
  """
  for i in range(len(bazel_version)):
    c = bazel_version[i]
    if not (c.isdigit() or c == "."):
      return bazel_version[:i]
  return bazel_version

# Parse the bazel version string from `native.bazel_version`.
# e.g.
# "0.10.0rc1 abc123d" => (0, 10, 0)
# "0.3.0" => (0, 3, 0)
def _parse_bazel_version(bazel_version):
  """Parses a version string into a 3-tuple of ints

  int tuples can be compared directly using binary operators (<, >).

  Args:
    bazel_version: the Bazel version string

  Returns:
    An int 3-tuple of a (major, minor, patch) version.
  """

  version = _extract_version_number(bazel_version)
  return tuple([int(n) for n in version.split(".")])

def check_bazel_version_at_least(minimum_bazel_version):
  if "bazel_version" not in dir(native):
    fail("\nCurrent Bazel version is lower than 0.2.1, expected at least %s\n" % minimum_bazel_version)
  elif not native.bazel_version:
    print("\nCurrent Bazel is not a release version, cannot check for compatibility.")
    print("Make sure that you are running at least Bazel %s.\n" % minimum_bazel_version)
    return

  if _parse_bazel_version(native.bazel_version) < _parse_bazel_version(minimum_bazel_version):
    fail("\nCurrent Bazel version is {}, expected at least {}\n".format(
        native.bazel_version, minimum_bazel_version))

# If TensorFlow is linked as a submodule.
# path_prefix is no longer used.
# tf_repo_name is thought to be under consideration.
def tf_workspace(path_prefix="", tf_repo_name=""):
  # We must check the bazel version before trying to parse any other BUILD
  # files, in case the parsing of those build files depends on the bazel
  # version we require here.
  check_bazel_version_at_least("0.5.4")
  clang6_configure(name="local_config_clang6")
  cuda_configure(name="local_config_cuda")
  tensorrt_configure(name="local_config_tensorrt")
  git_configure(name="local_config_git")
  sycl_configure(name="local_config_sycl")
  python_configure(name="local_config_python")

  # Point //external/local_config_arm_compiler to //external/arm_compiler
  arm_compiler_configure(
      name="local_config_arm_compiler",
      remote_config_repo="../arm_compiler",
      build_file = str(Label("//third_party/toolchains/cpus/arm:BUILD")))

  mkl_repository(
      name = "mkl",
      urls = [
          "https://mirror.bazel.build/github.com/01org/mkl-dnn/releases/download/v0.11/mklml_lnx_2018.0.1.20171007.tgz",
          "https://github.com/01org/mkl-dnn/releases/download/v0.11/mklml_lnx_2018.0.1.20171007.tgz",
      ],
      sha256 = "6b07cb7e5451db67c2e31e785ae458b18f7f363c60a61685488f69e9ae7199d4",
      strip_prefix = "mklml_lnx_2018.0.1.20171007",
      build_file = str(Label("//third_party/mkl:mkl.BUILD")),
  )

  acl_repository(
      name = "acl",
      urls = [
          "https://github.com/ARM-software/ComputeLibrary/archive/6943bb00e79fe2ea4c127dc04b3440c5b0b29ce0.tar.gz",
      ],
      strip_prefix = "ComputeLibrary-6943bb00e79fe2ea4c127dc04b3440c5b0b29ce0",
      build_file = str(Label("//third_party/acl:acl.BUILD")),
      repository = tf_repo_name,
  )

  if path_prefix:
    print("path_prefix was specified to tf_workspace but is no longer used " +
          "and will be removed in the future.")

  tf_http_archive(
      name = "mkl_dnn",
      urls = [
          "https://mirror.bazel.build/github.com/01org/mkl-dnn/archive/e0bfcaa7fcb2b1e1558f5f0676933c1db807a729.tar.gz",
          "https://github.com/01org/mkl-dnn/archive/e0bfcaa7fcb2b1e1558f5f0676933c1db807a729.tar.gz",
      ],
      sha256 = "02e244f63dd95402691a361392504c143eede9a89043426f174836638a9cbf09",
      strip_prefix = "mkl-dnn-e0bfcaa7fcb2b1e1558f5f0676933c1db807a729",
      build_file = str(Label("//third_party/mkl_dnn:mkldnn.BUILD")),
  )

  tf_http_archive(
      name = "com_google_absl",
      urls = [
          "https://mirror.bazel.build/github.com/abseil/abseil-cpp/archive/720c017e30339fd1786ce4aac68bc8559736e53f.tar.gz",
          "https://github.com/abseil/abseil-cpp/archive/720c017e30339fd1786ce4aac68bc8559736e53f.tar.gz",
      ],
     sha256 = "5996380e3e8b981f55d1c8d58e709c00dbb4806ba367be75d0925a68cc2f6478",
     strip_prefix = "abseil-cpp-720c017e30339fd1786ce4aac68bc8559736e53f",
     build_file = str(Label("//third_party:com_google_absl.BUILD")),
  )

  tf_http_archive(
      name = "eigen_archive",
      urls = [
<<<<<<< HEAD
          #"http://mirror.bazel.build/bitbucket.org/eigen/eigen/get/2b5586d1d4f3.tar.gz",
          "https://bitbucket.org/alistairlow/opencl/get/d307015d5126.tar.gz",
      ],
      #sha256 = "ca7beac153d4059c02c8fc59816c82d54ea47fe58365e8aded4082ded0b820c4",
      strip_prefix = "alistairlow-opencl-d307015d5126",
=======
          "http://mirror.bazel.build/bitbucket.org/mehdi_goli/opencl/get/d241b80712dc.tar.gz",
          "https://bitbucket.org/mehdi_goli/opencl/get/d241b80712dc.tar.gz",
      ],
      sha256 = "92d4879d3ac3338f0ecdb2bd3cfe0acc2177ff088314ab120b5103bd4857094b",
      strip_prefix = "mehdi_goli-opencl-d241b80712dc",
>>>>>>> 37d7207e
      build_file = str(Label("//third_party:eigen.BUILD")),
  )

  tf_http_archive(
      name = "arm_compiler",
      sha256 = "970285762565c7890c6c087d262b0a18286e7d0384f13a37786d8521773bc969",
      strip_prefix = "tools-0e906ebc527eab1cdbf7adabff5b474da9562e9f/arm-bcm2708/arm-rpi-4.9.3-linux-gnueabihf",
      urls = [
          "https://mirror.bazel.build/github.com/raspberrypi/tools/archive/0e906ebc527eab1cdbf7adabff5b474da9562e9f.tar.gz",
          # Please uncomment me, when the next upgrade happens. Then
          # remove the whitelist entry in third_party/repo.bzl.
          # "https://github.com/raspberrypi/tools/archive/0e906ebc527eab1cdbf7adabff5b474da9562e9f.tar.gz",
      ],
      build_file = str(Label("//:arm_compiler.BUILD")),
  )

  tf_http_archive(
      name = "libxsmm_archive",
      urls = [
          "https://mirror.bazel.build/github.com/hfp/libxsmm/archive/1.8.1.tar.gz",
          "https://github.com/hfp/libxsmm/archive/1.8.1.tar.gz",
      ],
      sha256 = "2ade869c3f42f23b5263c7d594aa3c7e5e61ac6a3afcaf5d6e42899d2a7986ce",
      strip_prefix = "libxsmm-1.8.1",
      build_file = str(Label("//third_party:libxsmm.BUILD")),
  )

  tf_http_archive(
      name = "ortools_archive",
      urls = [
          "https://mirror.bazel.build/github.com/google/or-tools/archive/253f7955c6a1fd805408fba2e42ac6d45b312d15.tar.gz",
          # Please uncomment me, when the next upgrade happens. Then
          # remove the whitelist entry in third_party/repo.bzl.
          # "https://github.com/google/or-tools/archive/253f7955c6a1fd805408fba2e42ac6d45b312d15.tar.gz",
      ],
      sha256 = "932075525642b04ac6f1b50589f1df5cd72ec2f448b721fd32234cf183f0e755",
      strip_prefix = "or-tools-253f7955c6a1fd805408fba2e42ac6d45b312d15/src",
      build_file = str(Label("//third_party:ortools.BUILD")),
  )

  tf_http_archive(
      name = "com_googlesource_code_re2",
      urls = [
          "https://mirror.bazel.build/github.com/google/re2/archive/26cd968b735e227361c9703683266f01e5df7857.tar.gz",
          "https://github.com/google/re2/archive/26cd968b735e227361c9703683266f01e5df7857.tar.gz",

      ],
      sha256 = "e57eeb837ac40b5be37b2c6197438766e73343ffb32368efea793dfd8b28653b",
      strip_prefix = "re2-26cd968b735e227361c9703683266f01e5df7857",
  )

  tf_http_archive(
      name = "gemmlowp",
      urls = [
          "https://mirror.bazel.build/github.com/google/gemmlowp/archive/d4d1e29a62192d8defdc057b913ef36ca582ac98.zip",
          "https://github.com/google/gemmlowp/archive/d4d1e29a62192d8defdc057b913ef36ca582ac98.zip",
      ],
      sha256 = "e2bee7afd3c43028f23dd0d7f85ddd8b21aaf79c572b658e56164ef502b2b9c7",
      strip_prefix = "gemmlowp-d4d1e29a62192d8defdc057b913ef36ca582ac98",
  )

  tf_http_archive(
      name = "farmhash_archive",
      urls = [
          "https://mirror.bazel.build/github.com/google/farmhash/archive/816a4ae622e964763ca0862d9dbd19324a1eaf45.tar.gz",
          "https://github.com/google/farmhash/archive/816a4ae622e964763ca0862d9dbd19324a1eaf45.tar.gz",
      ],
      sha256 = "6560547c63e4af82b0f202cb710ceabb3f21347a4b996db565a411da5b17aba0",
      strip_prefix = "farmhash-816a4ae622e964763ca0862d9dbd19324a1eaf45",
      build_file = str(Label("//third_party:farmhash.BUILD")),
  )

  tf_http_archive(
      name = "highwayhash",
      urls = [
          "https://mirror.bazel.build/github.com/google/highwayhash/archive/dfcb97ca4fe9277bf9dc1802dd979b071896453b.tar.gz",
          "https://github.com/google/highwayhash/archive/dfcb97ca4fe9277bf9dc1802dd979b071896453b.tar.gz",
      ],
      sha256 = "0f30a15b1566d93f146c8d149878a06e91d9bb7ec2cfd76906df62a82be4aac9",
      strip_prefix = "highwayhash-dfcb97ca4fe9277bf9dc1802dd979b071896453b",
      build_file = str(Label("//third_party:highwayhash.BUILD")),
  )

  tf_http_archive(
      name = "nasm",
      urls = [
          "https://mirror.bazel.build/www.nasm.us/pub/nasm/releasebuilds/2.12.02/nasm-2.12.02.tar.bz2",
          "http://pkgs.fedoraproject.org/repo/pkgs/nasm/nasm-2.12.02.tar.bz2/d15843c3fb7db39af80571ee27ec6fad/nasm-2.12.02.tar.bz2",
      ],
      sha256 = "00b0891c678c065446ca59bcee64719d0096d54d6886e6e472aeee2e170ae324",
      strip_prefix = "nasm-2.12.02",
      build_file = str(Label("//third_party:nasm.BUILD")),
  )

  tf_http_archive(
      name = "jpeg",
      urls = [
          "https://mirror.bazel.build/github.com/libjpeg-turbo/libjpeg-turbo/archive/1.5.1.tar.gz",
          "https://github.com/libjpeg-turbo/libjpeg-turbo/archive/1.5.1.tar.gz",
      ],
      sha256 = "c15a9607892113946379ccea3ca8b85018301b200754f209453ab21674268e77",
      strip_prefix = "libjpeg-turbo-1.5.1",
      build_file = str(Label("//third_party/jpeg:jpeg.BUILD")),
  )

  tf_http_archive(
      name = "png_archive",
      urls = [
          "https://mirror.bazel.build/github.com/glennrp/libpng/archive/v1.2.53.tar.gz",
          "https://github.com/glennrp/libpng/archive/v1.2.53.tar.gz",
      ],
      sha256 = "716c59c7dfc808a4c368f8ada526932be72b2fcea11dd85dc9d88b1df1dfe9c2",
      strip_prefix = "libpng-1.2.53",
      build_file = str(Label("//third_party:png.BUILD")),
  )

  tf_http_archive(
      name = "org_sqlite",
      urls = [
          "https://mirror.bazel.build/www.sqlite.org/2017/sqlite-amalgamation-3200000.zip",
          "http://www.sqlite.org/2017/sqlite-amalgamation-3200000.zip",
      ],
      sha256 = "208780b3616f9de0aeb50822b7a8f5482f6515193859e91ed61637be6ad74fd4",
      strip_prefix = "sqlite-amalgamation-3200000",
      build_file = str(Label("//third_party:sqlite.BUILD")),
  )

  tf_http_archive(
      name = "gif_archive",
      urls = [
          "https://mirror.bazel.build/ufpr.dl.sourceforge.net/project/giflib/giflib-5.1.4.tar.gz",
          "http://pilotfiber.dl.sourceforge.net/project/giflib/giflib-5.1.4.tar.gz",
      ],
      sha256 = "34a7377ba834397db019e8eb122e551a49c98f49df75ec3fcc92b9a794a4f6d1",
      strip_prefix = "giflib-5.1.4",
      build_file = str(Label("//third_party:gif.BUILD")),
  )

  tf_http_archive(
      name = "six_archive",
      urls = [
          "https://mirror.bazel.build/pypi.python.org/packages/source/s/six/six-1.10.0.tar.gz",
          "https://pypi.python.org/packages/source/s/six/six-1.10.0.tar.gz",
      ],
      sha256 = "105f8d68616f8248e24bf0e9372ef04d3cc10104f1980f54d57b2ce73a5ad56a",
      strip_prefix = "six-1.10.0",
      build_file = str(Label("//third_party:six.BUILD")),
  )

  tf_http_archive(
      name = "astor_archive",
      urls = [
          "https://mirror.bazel.build/pypi.python.org/packages/d8/be/c4276b3199ec3feee2a88bc64810fbea8f26d961e0a4cd9c68387a9f35de/astor-0.6.2.tar.gz",
          "https://pypi.python.org/packages/d8/be/c4276b3199ec3feee2a88bc64810fbea8f26d961e0a4cd9c68387a9f35de/astor-0.6.2.tar.gz",
      ],
      sha256 = "ff6d2e2962d834acb125cc4dcc80c54a8c17c253f4cc9d9c43b5102a560bb75d",
      strip_prefix = "astor-0.6.2",
      build_file = str(Label("//third_party:astor.BUILD")),
  )

  tf_http_archive(
      name = "gast_archive",
      urls = [
          "https://mirror.bazel.build/pypi.python.org/packages/5c/78/ff794fcae2ce8aa6323e789d1f8b3b7765f601e7702726f430e814822b96/gast-0.2.0.tar.gz",
          "https://pypi.python.org/packages/5c/78/ff794fcae2ce8aa6323e789d1f8b3b7765f601e7702726f430e814822b96/gast-0.2.0.tar.gz",
      ],
      sha256 = "7068908321ecd2774f145193c4b34a11305bd104b4551b09273dfd1d6a374930",
      strip_prefix = "gast-0.2.0",
      build_file = str(Label("//third_party:gast.BUILD")),
  )

  tf_http_archive(
      name = "termcolor_archive",
      urls = [
          "https://mirror.bazel.build/pypi.python.org/packages/8a/48/a76be51647d0eb9f10e2a4511bf3ffb8cc1e6b14e9e4fab46173aa79f981/termcolor-1.1.0.tar.gz",
          "https://pypi.python.org/packages/8a/48/a76be51647d0eb9f10e2a4511bf3ffb8cc1e6b14e9e4fab46173aa79f981/termcolor-1.1.0.tar.gz",
      ],
      sha256 = "1d6d69ce66211143803fbc56652b41d73b4a400a2891d7bf7a1cdf4c02de613b",
      strip_prefix = "termcolor-1.1.0",
      build_file = str(Label("//third_party:termcolor.BUILD")),
  )

  tf_http_archive(
      name = "absl_py",
      urls = [
          "https://mirror.bazel.build/github.com/abseil/abseil-py/archive/acec853355ef987eae48a8d87a79351c15dff593.tar.gz",
          "https://github.com/abseil/abseil-py/archive/acec853355ef987eae48a8d87a79351c15dff593.tar.gz",
      ],
      sha256 = "29e4584e778bee13aa4093824133d131d927cc160561892880118d9ff7b95a6a",
      strip_prefix = "abseil-py-acec853355ef987eae48a8d87a79351c15dff593",
  )

  tf_http_archive(
      name = "org_python_pypi_backports_weakref",
      urls = [
          "https://mirror.bazel.build/pypi.python.org/packages/bc/cc/3cdb0a02e7e96f6c70bd971bc8a90b8463fda83e264fa9c5c1c98ceabd81/backports.weakref-1.0rc1.tar.gz",
          "https://pypi.python.org/packages/bc/cc/3cdb0a02e7e96f6c70bd971bc8a90b8463fda83e264fa9c5c1c98ceabd81/backports.weakref-1.0rc1.tar.gz",
      ],
      sha256 = "8813bf712a66b3d8b85dc289e1104ed220f1878cf981e2fe756dfaabe9a82892",
      strip_prefix = "backports.weakref-1.0rc1/src",
      build_file = str(Label("//third_party:backports_weakref.BUILD")),
  )

  tf_http_archive(
      name = "com_github_andreif_codegen",
      urls = [
          "https://mirror.bazel.build/github.com/andreif/codegen/archive/1.0.tar.gz",
          "https://github.com/andreif/codegen/archive/1.0.tar.gz",
      ],
      sha256 = "2dadd04a2802de27e0fe5a19b76538f6da9d39ff244036afa00c1bba754de5ee",
      strip_prefix = "codegen-1.0",
      build_file = str(Label("//third_party:codegen.BUILD")),
  )

  filegroup_external(
      name = "org_python_license",
      licenses = ["notice"],  # Python 2.0
      sha256_urls = {
          "b5556e921715ddb9242c076cae3963f483aa47266c5e37ea4c187f77cc79501c": [
              "https://mirror.bazel.build/docs.python.org/2.7/_sources/license.txt",
              "https://docs.python.org/2.7/_sources/license.txt",
          ],
      },
  )

  tf_http_archive(
      name = "protobuf_archive",
      urls = [
          "https://mirror.bazel.build/github.com/google/protobuf/archive/396336eb961b75f03b25824fe86cf6490fb75e3a.tar.gz",
          "https://github.com/google/protobuf/archive/396336eb961b75f03b25824fe86cf6490fb75e3a.tar.gz",
      ],
      sha256 = "846d907acf472ae233ec0882ef3a2d24edbbe834b80c305e867ac65a1f2c59e3",
      strip_prefix = "protobuf-396336eb961b75f03b25824fe86cf6490fb75e3a",
  )

  # We need to import the protobuf library under the names com_google_protobuf
  # and com_google_protobuf_cc to enable proto_library support in bazel.
  # Unfortunately there is no way to alias http_archives at the moment.
  tf_http_archive(
      name = "com_google_protobuf",
      urls = [
          "https://mirror.bazel.build/github.com/google/protobuf/archive/396336eb961b75f03b25824fe86cf6490fb75e3a.tar.gz",
          "https://github.com/google/protobuf/archive/396336eb961b75f03b25824fe86cf6490fb75e3a.tar.gz",
      ],
      sha256 = "846d907acf472ae233ec0882ef3a2d24edbbe834b80c305e867ac65a1f2c59e3",
      strip_prefix = "protobuf-396336eb961b75f03b25824fe86cf6490fb75e3a",
  )

  tf_http_archive(
      name = "com_google_protobuf_cc",
      urls = [
          "https://mirror.bazel.build/github.com/google/protobuf/archive/396336eb961b75f03b25824fe86cf6490fb75e3a.tar.gz",
          "https://github.com/google/protobuf/archive/396336eb961b75f03b25824fe86cf6490fb75e3a.tar.gz",
      ],
      sha256 = "846d907acf472ae233ec0882ef3a2d24edbbe834b80c305e867ac65a1f2c59e3",
      strip_prefix = "protobuf-396336eb961b75f03b25824fe86cf6490fb75e3a",
  )

  tf_http_archive(
      name = "nsync",
      urls = [
          "https://mirror.bazel.build/github.com/google/nsync/archive/8502189abfa44c249c01c2cad64e6ed660a9a668.tar.gz",
          "https://github.com/google/nsync/archive/8502189abfa44c249c01c2cad64e6ed660a9a668.tar.gz",
      ],
      sha256 = "51f81ff4202bbb820cdbedc061bd2eb6765f2b5c06489e7a8694bedac329e8f8",
      strip_prefix = "nsync-8502189abfa44c249c01c2cad64e6ed660a9a668",
  )

  tf_http_archive(
      name = "com_google_googletest",
      urls = [
          "https://mirror.bazel.build/github.com/google/googletest/archive/9816b96a6ddc0430671693df90192bbee57108b6.zip",
          "https://github.com/google/googletest/archive/9816b96a6ddc0430671693df90192bbee57108b6.zip",
      ],
      sha256 = "9cbca84c4256bed17df2c8f4d00c912c19d247c11c9ba6647cd6dd5b5c996b8d",
      strip_prefix = "googletest-9816b96a6ddc0430671693df90192bbee57108b6",
  )

  tf_http_archive(
      name = "com_github_gflags_gflags",
      urls = [
          "https://mirror.bazel.build/github.com/gflags/gflags/archive/f8a0efe03aa69b3336d8e228b37d4ccb17324b88.tar.gz",
          "https://github.com/gflags/gflags/archive/f8a0efe03aa69b3336d8e228b37d4ccb17324b88.tar.gz",
      ],
      sha256 = "4d222fab8f1ede4709cdff417d15a1336f862d7334a81abf76d09c15ecf9acd1",
      strip_prefix = "gflags-f8a0efe03aa69b3336d8e228b37d4ccb17324b88",
  )

  tf_http_archive(
      name = "pcre",
      sha256 = "ccdf7e788769838f8285b3ee672ed573358202305ee361cfec7a4a4fb005bbc7",
      urls = [
          "https://mirror.bazel.build/ftp.exim.org/pub/pcre/pcre-8.39.tar.gz",
          "http://ftp.exim.org/pub/pcre/pcre-8.39.tar.gz",
      ],
      strip_prefix = "pcre-8.39",
      build_file = str(Label("//third_party:pcre.BUILD")),
  )

  tf_http_archive(
      name = "swig",
      sha256 = "58a475dbbd4a4d7075e5fe86d4e54c9edde39847cdb96a3053d87cb64a23a453",
      urls = [
          "https://mirror.bazel.build/ufpr.dl.sourceforge.net/project/swig/swig/swig-3.0.8/swig-3.0.8.tar.gz",
          "http://ufpr.dl.sourceforge.net/project/swig/swig/swig-3.0.8/swig-3.0.8.tar.gz",
          "http://pilotfiber.dl.sourceforge.net/project/swig/swig/swig-3.0.8/swig-3.0.8.tar.gz",
      ],
      strip_prefix = "swig-3.0.8",
      build_file = str(Label("//third_party:swig.BUILD")),
  )

  tf_http_archive(
      name = "curl",
      sha256 = "ff3e80c1ca6a068428726cd7dd19037a47cc538ce58ef61c59587191039b2ca6",
      urls = [
          "https://mirror.bazel.build/curl.haxx.se/download/curl-7.49.1.tar.gz",
          "https://curl.haxx.se/download/curl-7.49.1.tar.gz",
      ],
      strip_prefix = "curl-7.49.1",
      build_file = str(Label("//third_party:curl.BUILD")),
  )

  tf_http_archive(
      name = "grpc",
      urls = [
          "https://mirror.bazel.build/github.com/grpc/grpc/archive/730b778632e79cc3c96ad237f282d687ee325ce7.tar.gz",
          "https://github.com/grpc/grpc/archive/730b778632e79cc3c96ad237f282d687ee325ce7.tar.gz",
      ],
      sha256 = "8c91a8d12e1e868cf51f7340b75507a8aa017a7e1b56f46ed6816aeb803dc9bd",
      strip_prefix = "grpc-730b778632e79cc3c96ad237f282d687ee325ce7",
  )

  tf_http_archive(
      name = "linenoise",
      sha256 = "7f51f45887a3d31b4ce4fa5965210a5e64637ceac12720cfce7954d6a2e812f7",
      urls = [
          "https://mirror.bazel.build/github.com/antirez/linenoise/archive/c894b9e59f02203dbe4e2be657572cf88c4230c3.tar.gz",
          "https://github.com/antirez/linenoise/archive/c894b9e59f02203dbe4e2be657572cf88c4230c3.tar.gz",
      ],
      strip_prefix = "linenoise-c894b9e59f02203dbe4e2be657572cf88c4230c3",
      build_file = str(Label("//third_party:linenoise.BUILD")),
  )

  # TODO(phawkins): currently, this rule uses an unofficial LLVM mirror.
  # Switch to an official source of snapshots if/when possible.
  tf_http_archive(
      name = "llvm",
      urls = [
          "https://mirror.bazel.build/github.com/llvm-mirror/llvm/archive/562d4e516ab92302b34b7f4c8833455699bb48de.tar.gz",
          "https://github.com/llvm-mirror/llvm/archive/562d4e516ab92302b34b7f4c8833455699bb48de.tar.gz",
      ],
      sha256 = "cd041cda90f2e29fd3053f3faca182ad7ed871045d789c339d0f7c7d25310ef2",
      strip_prefix = "llvm-562d4e516ab92302b34b7f4c8833455699bb48de",
      build_file = str(Label("//third_party/llvm:llvm.BUILD")),
  )

  tf_http_archive(
      name = "lmdb",
      urls = [
          "https://mirror.bazel.build/github.com/LMDB/lmdb/archive/LMDB_0.9.19.tar.gz",
          "https://github.com/LMDB/lmdb/archive/LMDB_0.9.19.tar.gz",
      ],
      sha256 = "108532fb94c6f227558d45be3f3347b52539f0f58290a7bb31ec06c462d05326",
      strip_prefix = "lmdb-LMDB_0.9.19/libraries/liblmdb",
      build_file = str(Label("//third_party:lmdb.BUILD")),
  )

  tf_http_archive(
      name = "jsoncpp_git",
      urls = [
          "https://mirror.bazel.build/github.com/open-source-parsers/jsoncpp/archive/11086dd6a7eba04289944367ca82cea71299ed70.tar.gz",
          "https://github.com/open-source-parsers/jsoncpp/archive/11086dd6a7eba04289944367ca82cea71299ed70.tar.gz",
      ],
      sha256 = "07d34db40593d257324ec5fb9debc4dc33f29f8fb44e33a2eeb35503e61d0fe2",
      strip_prefix = "jsoncpp-11086dd6a7eba04289944367ca82cea71299ed70",
      build_file = str(Label("//third_party:jsoncpp.BUILD")),
  )

  tf_http_archive(
      name = "boringssl",
      urls = [
          "https://mirror.bazel.build/github.com/google/boringssl/archive/a0fb951d2a26a8ee746b52f3ba81ab011a0af778.tar.gz",
          "https://github.com/google/boringssl/archive/a0fb951d2a26a8ee746b52f3ba81ab011a0af778.tar.gz",
      ],
      sha256 = "524ba98a56300149696481b4cb9ddebd0c7b7ac9b9f6edee81da2d2d7e5d2bb3",
      strip_prefix = "boringssl-a0fb951d2a26a8ee746b52f3ba81ab011a0af778",
  )

  tf_http_archive(
      name = "zlib_archive",
      urls = [
          "https://mirror.bazel.build/zlib.net/zlib-1.2.8.tar.gz",
          "http://zlib.net/fossils/zlib-1.2.8.tar.gz",
      ],
      sha256 = "36658cb768a54c1d4dec43c3116c27ed893e88b02ecfcb44f2166f9c0b7f2a0d",
      strip_prefix = "zlib-1.2.8",
      build_file = str(Label("//third_party:zlib.BUILD")),
  )

  tf_http_archive(
      name = "fft2d",
      urls = [
          "https://mirror.bazel.build/www.kurims.kyoto-u.ac.jp/~ooura/fft.tgz",
          "http://www.kurims.kyoto-u.ac.jp/~ooura/fft.tgz",
      ],
      sha256 = "52bb637c70b971958ec79c9c8752b1df5ff0218a4db4510e60826e0cb79b5296",
      build_file = str(Label("//third_party/fft2d:fft2d.BUILD")),
  )

  tf_http_archive(
      name = "snappy",
      urls = [
          "https://mirror.bazel.build/github.com/google/snappy/archive/1.1.4.tar.gz",
          "https://github.com/google/snappy/archive/1.1.4.tar.gz",
      ],
      sha256 = "2f7504c73d85bac842e893340333be8cb8561710642fc9562fccdd9d2c3fcc94",
      strip_prefix = "snappy-1.1.4",
      build_file = str(Label("//third_party:snappy.BUILD")),
  )

  tf_http_archive(
      name = "nccl_archive",
      urls = [
          "https://mirror.bazel.build/github.com/nvidia/nccl/archive/03d856977ecbaac87e598c0c4bafca96761b9ac7.tar.gz",
          "https://github.com/nvidia/nccl/archive/03d856977ecbaac87e598c0c4bafca96761b9ac7.tar.gz",
      ],
      sha256 = "2ca86fb6179ecbff789cc67c836139c1bbc0324ed8c04643405a30bf26325176",
      strip_prefix = "nccl-03d856977ecbaac87e598c0c4bafca96761b9ac7",
      build_file = str(Label("//third_party:nccl.BUILD")),
  )

  tf_http_archive(
      name = "kafka",
      urls = [
          "https://mirror.bazel.build/github.com/edenhill/librdkafka/archive/v0.11.1.tar.gz",
          "https://github.com/edenhill/librdkafka/archive/v0.11.1.tar.gz",
      ],
      sha256 = "dd035d57c8f19b0b612dd6eefe6e5eebad76f506e302cccb7c2066f25a83585e",
      strip_prefix = "librdkafka-0.11.1",
      build_file = str(Label("//third_party:kafka/BUILD")),
      patch_file = str(Label("//third_party/kafka:config.patch")),
  )

  tf_http_archive(
      name = "aws",
      urls = [
          "https://mirror.bazel.build/github.com/aws/aws-sdk-cpp/archive/1.3.15.tar.gz",
          "https://github.com/aws/aws-sdk-cpp/archive/1.3.15.tar.gz",
      ],
      sha256 = "b888d8ce5fc10254c3dd6c9020c7764dd53cf39cf011249d0b4deda895de1b7c",
      strip_prefix = "aws-sdk-cpp-1.3.15",
      build_file = str(Label("//third_party:aws.BUILD")),
  )

  java_import_external(
      name = "junit",
      jar_sha256 = "59721f0805e223d84b90677887d9ff567dc534d7c502ca903c0c2b17f05c116a",
      jar_urls = [
          "https://mirror.bazel.build/repo1.maven.org/maven2/junit/junit/4.12/junit-4.12.jar",
          "http://repo1.maven.org/maven2/junit/junit/4.12/junit-4.12.jar",
          "http://maven.ibiblio.org/maven2/junit/junit/4.12/junit-4.12.jar",
      ],
      licenses = ["reciprocal"],  # Common Public License Version 1.0
      testonly_ = True,
      deps = ["@org_hamcrest_core"],
  )

  java_import_external(
      name = "org_hamcrest_core",
      jar_sha256 = "66fdef91e9739348df7a096aa384a5685f4e875584cce89386a7a47251c4d8e9",
      jar_urls = [
          "https://mirror.bazel.build/repo1.maven.org/maven2/org/hamcrest/hamcrest-core/1.3/hamcrest-core-1.3.jar",
          "http://repo1.maven.org/maven2/org/hamcrest/hamcrest-core/1.3/hamcrest-core-1.3.jar",
          "http://maven.ibiblio.org/maven2/org/hamcrest/hamcrest-core/1.3/hamcrest-core-1.3.jar",
      ],
      licenses = ["notice"],  # New BSD License
      testonly_ = True,
  )

  tf_http_archive(
      name = "jemalloc",
      urls = [
          "https://mirror.bazel.build/github.com/jemalloc/jemalloc/archive/4.4.0.tar.gz",
          "https://github.com/jemalloc/jemalloc/archive/4.4.0.tar.gz",
      ],
      sha256 = "3c8f25c02e806c3ce0ab5fb7da1817f89fc9732709024e2a81b6b82f7cc792a8",
      strip_prefix = "jemalloc-4.4.0",
      build_file = str(Label("//third_party:jemalloc.BUILD")),
  )

  java_import_external(
      name = "com_google_testing_compile",
      jar_sha256 = "edc180fdcd9f740240da1a7a45673f46f59c5578d8cd3fbc912161f74b5aebb8",
      jar_urls = [
          "http://mirror.bazel.build/repo1.maven.org/maven2/com/google/testing/compile/compile-testing/0.11/compile-testing-0.11.jar",
          "http://repo1.maven.org/maven2/com/google/testing/compile/compile-testing/0.11/compile-testing-0.11.jar",
          "http://maven.ibiblio.org/maven2/com/google/testing/compile/compile-testing/0.11/compile-testing-0.11.jar",
      ],
      licenses = ["notice"],  # New BSD License
      testonly_ = True,
      deps = ["@com_google_guava", "@com_google_truth"],
  )

  java_import_external(
      name = "com_google_truth",
      jar_sha256 = "032eddc69652b0a1f8d458f999b4a9534965c646b8b5de0eba48ee69407051df",
      jar_urls = [
          "http://mirror.bazel.build/repo1.maven.org/maven2/com/google/truth/truth/0.32/truth-0.32.jar",
          "http://repo1.maven.org/maven2/com/google/truth/truth/0.32/truth-0.32.jar",
      ],
      licenses = ["notice"],  # Apache 2.0
      testonly_ = True,
      deps = ["@com_google_guava"],
  )

  java_import_external(
      name = "javax_validation",
      jar_sha256 = "e459f313ebc6db2483f8ceaad39af07086361b474fa92e40f442e8de5d9895dc",
      jar_urls = [
          "http://mirror.bazel.build/repo1.maven.org/maven2/javax/validation/validation-api/1.0.0.GA/validation-api-1.0.0.GA.jar",
          "http://repo1.maven.org/maven2/javax/validation/validation-api/1.0.0.GA/validation-api-1.0.0.GA.jar",
      ],
      licenses = ["notice"],  # Apache 2.0
  )

  tf_http_archive(
      name = "com_google_pprof",
      urls = [
          "https://mirror.bazel.build/github.com/google/pprof/archive/c0fb62ec88c411cc91194465e54db2632845b650.tar.gz",
          "https://github.com/google/pprof/archive/c0fb62ec88c411cc91194465e54db2632845b650.tar.gz",
      ],
      sha256 = "e0928ca4aa10ea1e0551e2d7ce4d1d7ea2d84b2abbdef082b0da84268791d0c4",
      strip_prefix = "pprof-c0fb62ec88c411cc91194465e54db2632845b650",
      build_file = str(Label("//third_party:pprof.BUILD")),
  )

  tf_http_archive(
      name = "cub_archive",
      urls = [
          "https://mirror.bazel.build/github.com/NVlabs/cub/archive/1.7.4.zip",
          "https://github.com/NVlabs/cub/archive/1.7.4.zip",
      ],
      sha256 = "20a1a39fd97e5da7f40f5f2e7fd73fd2ea59f9dc4bb8a6c5f228aa543e727e31",
      strip_prefix = "cub-1.7.4",
      build_file = str(Label("//third_party:cub.BUILD")),
      # TODO: remove the patch when upstream fix is accepted and released.
      #       PR with a fix: https://github.com/NVlabs/cub/pull/125
      patch_file = str(Label("//third_party/cub:fix_compilation_in_clang.patch")),
  )

  tf_http_archive(
      name = "cython",
      sha256 = "6dcd30b5ceb887b2b965ee7ceb82ea3acb5f0642fe2206c7636b45acea4798e5",
      urls = [
          "https://mirror.bazel.build/github.com/cython/cython/archive/3732784c45cfb040a5b0936951d196f83a12ea17.tar.gz",
          "https://github.com/cython/cython/archive/3732784c45cfb040a5b0936951d196f83a12ea17.tar.gz",
      ],
      strip_prefix = "cython-3732784c45cfb040a5b0936951d196f83a12ea17",
      build_file = str(Label("//third_party:cython.BUILD")),
      delete = ["BUILD.bazel"],
  )

  tf_http_archive(
      name = "bazel_toolchains",
      urls = [
          "https://mirror.bazel.build/github.com/bazelbuild/bazel-toolchains/archive/f3b09700fae5d7b6e659d7cefe0dcc6e8498504c.tar.gz",
          "https://github.com/bazelbuild/bazel-toolchains/archive/f3b09700fae5d7b6e659d7cefe0dcc6e8498504c.tar.gz",
      ],
      sha256 = "ed829b5eea8af1f405f4cc3d6ecfc3b1365bb7843171036030a31b5127002311",
      strip_prefix = "bazel-toolchains-f3b09700fae5d7b6e659d7cefe0dcc6e8498504c",
  )

  tf_http_archive(
      name = "arm_neon_2_x86_sse",
      sha256 = "c8d90aa4357f8079d427e87a6f4c493da1fa4140aee926c05902d7ec1533d9a5",
      strip_prefix = "ARM_NEON_2_x86_SSE-0f77d9d182265259b135dad949230ecbf1a2633d",
      urls = [
          "https://mirror.bazel.build/github.com/intel/ARM_NEON_2_x86_SSE/archive/0f77d9d182265259b135dad949230ecbf1a2633d.tar.gz",
          "https://github.com/intel/ARM_NEON_2_x86_SSE/archive/0f77d9d182265259b135dad949230ecbf1a2633d.tar.gz",
      ],
      build_file = str(Label("//third_party:arm_neon_2_x86_sse.BUILD")),
  )

  tf_http_archive(
      name = "flatbuffers",
      strip_prefix = "flatbuffers-971a68110e4fc1bace10fcb6deeb189e7e1a34ce",
      sha256 = "874088d2ee0d9f8524191f77209556415f03dd44e156276edf19e5b90ceb5f55",
      urls = [
          "https://mirror.bazel.build/github.com/google/flatbuffers/archive/971a68110e4fc1bace10fcb6deeb189e7e1a34ce.tar.gz",
          "https://github.com/google/flatbuffers/archive/971a68110e4fc1bace10fcb6deeb189e7e1a34ce.tar.gz",
      ],
      build_file = str(Label("//third_party/flatbuffers:flatbuffers.BUILD")),
  )

  tf_http_archive(
      name = "tflite_mobilenet",
      sha256 = "23f814d1c076bdf03715dfb6cab3713aa4fbdf040fd5448c43196bd2e97a4c1b",
      urls = [
          "https://mirror.bazel.build/storage.googleapis.com/download.tensorflow.org/models/tflite/mobilenet_v1_224_android_quant_2017_11_08.zip",
          "https://storage.googleapis.com/download.tensorflow.org/models/tflite/mobilenet_v1_224_android_quant_2017_11_08.zip",
      ],
      build_file = str(Label("//third_party:tflite_mobilenet.BUILD")),
  )

  tf_http_archive(
      name = "tflite_smartreply",
      sha256 = "8980151b85a87a9c1a3bb1ed4748119e4a85abd3cb5744d83da4d4bd0fbeef7c",
      urls = [
          "https://mirror.bazel.build/storage.googleapis.com/download.tensorflow.org/models/tflite/smartreply_1.0_2017_11_01.zip",
          "https://storage.googleapis.com/download.tensorflow.org/models/tflite/smartreply_1.0_2017_11_01.zip"
      ],
      build_file = str(Label("//third_party:tflite_smartreply.BUILD")),
  )

  ##############################################################################
  # BIND DEFINITIONS
  #
  # Please do not add bind() definitions unless we have no other choice.
  # If that ends up being the case, please leave a comment explaining
  # why we can't depend on the canonical build target.

  # gRPC wants a cares dependency but its contents is not actually
  # important since we have set GRPC_ARES=0 in tools/bazel.rc
  native.bind(
      name = "cares",
      actual = "@grpc//third_party/nanopb:nanopb",
  )

  # Needed by Protobuf
  native.bind(
      name = "grpc_cpp_plugin",
      actual = "@grpc//:grpc_cpp_plugin",
  )

  # gRPC has three empty C++ functions which it wants the user to define
  # at build time. https://github.com/grpc/grpc/issues/13590
  native.bind(
      name = "grpc_lib",
      actual = "@grpc//:grpc++_unsecure",
  )

  # Needed by gRPC
  native.bind(
      name = "libssl",
      actual = "@boringssl//:ssl",
  )

  # Needed by gRPC
  native.bind(
      name = "nanopb",
      actual = "@grpc//third_party/nanopb:nanopb",
  )

  # Needed by gRPC
  native.bind(
      name = "protobuf",
      actual = "@protobuf_archive//:protobuf",
  )

  # gRPC expects //external:protobuf_clib and //external:protobuf_compiler
  # to point to Protobuf's compiler library.
  native.bind(
      name = "protobuf_clib",
      actual = "@protobuf_archive//:protoc_lib",
  )

  # Needed by gRPC
  native.bind(
      name = "protobuf_headers",
      actual = "@protobuf_archive//:protobuf_headers",
  )

  # Needed by Protobuf
  native.bind(
      name = "python_headers",
      actual = str(Label("//util/python:python_headers")),
  )

  # Needed by Protobuf
  native.bind(
      name = "six",
      actual = "@six_archive//:six",
  )

  # Needed by gRPC
  native.bind(
      name = "zlib",
      actual = "@zlib_archive//:zlib",
  )<|MERGE_RESOLUTION|>--- conflicted
+++ resolved
@@ -131,19 +131,11 @@
   tf_http_archive(
       name = "eigen_archive",
       urls = [
-<<<<<<< HEAD
-          #"http://mirror.bazel.build/bitbucket.org/eigen/eigen/get/2b5586d1d4f3.tar.gz",
+          "http://mirror.bazel.build/bitbucket.org/alistairlow/opencl/get/d307015d5126.tar.gz",
           "https://bitbucket.org/alistairlow/opencl/get/d307015d5126.tar.gz",
       ],
       #sha256 = "ca7beac153d4059c02c8fc59816c82d54ea47fe58365e8aded4082ded0b820c4",
       strip_prefix = "alistairlow-opencl-d307015d5126",
-=======
-          "http://mirror.bazel.build/bitbucket.org/mehdi_goli/opencl/get/d241b80712dc.tar.gz",
-          "https://bitbucket.org/mehdi_goli/opencl/get/d241b80712dc.tar.gz",
-      ],
-      sha256 = "92d4879d3ac3338f0ecdb2bd3cfe0acc2177ff088314ab120b5103bd4857094b",
-      strip_prefix = "mehdi_goli-opencl-d241b80712dc",
->>>>>>> 37d7207e
       build_file = str(Label("//third_party:eigen.BUILD")),
   )
 
