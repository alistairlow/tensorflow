# TensorFlow external dependencies that can be loaded in WORKSPACE files.

load("//third_party/gpus:cuda_configure.bzl", "cuda_configure")
load("//third_party/tensorrt:tensorrt_configure.bzl", "tensorrt_configure")
load("//third_party/mkl:build_defs.bzl", "mkl_repository")
load("//third_party/acl:build_defs.bzl", "acl_repository")
load("//third_party/git:git_configure.bzl", "git_configure")
load("//third_party/py:python_configure.bzl", "python_configure")
load("//third_party/sycl:sycl_configure.bzl", "sycl_configure")
load("//third_party/toolchains/clang6:repo.bzl", "clang6_configure")
load("//third_party/toolchains/cpus/arm:arm_compiler_configure.bzl", "arm_compiler_configure")
load("//third_party:repo.bzl", "tf_http_archive")
load("@io_bazel_rules_closure//closure/private:java_import_external.bzl", "java_import_external")
load("@io_bazel_rules_closure//closure:defs.bzl", "filegroup_external")

def _extract_version_number(bazel_version):
  """Extracts the semantic version number from a version string

  Args:
    bazel_version: the version string that begins with the semantic version
      e.g. "1.2.3rc1 abc1234" where "abc1234" is a commit hash.

  Returns:
    The semantic version string, like "1.2.3".
  """
  for i in range(len(bazel_version)):
    c = bazel_version[i]
    if not (c.isdigit() or c == "."):
      return bazel_version[:i]
  return bazel_version

# Parse the bazel version string from `native.bazel_version`.
# e.g.
# "0.10.0rc1 abc123d" => (0, 10, 0)
# "0.3.0" => (0, 3, 0)
def _parse_bazel_version(bazel_version):
  """Parses a version string into a 3-tuple of ints

  int tuples can be compared directly using binary operators (<, >).

  Args:
    bazel_version: the Bazel version string

  Returns:
    An int 3-tuple of a (major, minor, patch) version.
  """

  version = _extract_version_number(bazel_version)
  return tuple([int(n) for n in version.split(".")])

def check_bazel_version_at_least(minimum_bazel_version):
  if "bazel_version" not in dir(native):
    fail("\nCurrent Bazel version is lower than 0.2.1, expected at least %s\n" % minimum_bazel_version)
  elif not native.bazel_version:
    print("\nCurrent Bazel is not a release version, cannot check for compatibility.")
    print("Make sure that you are running at least Bazel %s.\n" % minimum_bazel_version)
    return

  if _parse_bazel_version(native.bazel_version) < _parse_bazel_version(minimum_bazel_version):
    fail("\nCurrent Bazel version is {}, expected at least {}\n".format(
        native.bazel_version, minimum_bazel_version))

# If TensorFlow is linked as a submodule.
# path_prefix is no longer used.
# tf_repo_name is thought to be under consideration.
def tf_workspace(path_prefix="", tf_repo_name=""):
  # We must check the bazel version before trying to parse any other BUILD
  # files, in case the parsing of those build files depends on the bazel
  # version we require here.
  check_bazel_version_at_least("0.5.4")
  clang6_configure(name="local_config_clang6")
  cuda_configure(name="local_config_cuda")
  tensorrt_configure(name="local_config_tensorrt")
  git_configure(name="local_config_git")
  sycl_configure(name="local_config_sycl")
  python_configure(name="local_config_python")

  # Point //external/local_config_arm_compiler to //external/arm_compiler
  arm_compiler_configure(
      name="local_config_arm_compiler",
      remote_config_repo="../arm_compiler",
      build_file = str(Label("//third_party/toolchains/cpus/arm:BUILD")))

  mkl_repository(
      name = "mkl",
      urls = [
          "https://mirror.bazel.build/github.com/01org/mkl-dnn/releases/download/v0.11/mklml_lnx_2018.0.1.20171007.tgz",
          "https://github.com/01org/mkl-dnn/releases/download/v0.11/mklml_lnx_2018.0.1.20171007.tgz",
      ],
      sha256 = "6b07cb7e5451db67c2e31e785ae458b18f7f363c60a61685488f69e9ae7199d4",
      strip_prefix = "mklml_lnx_2018.0.1.20171007",
      build_file = str(Label("//third_party/mkl:mkl.BUILD")),
  )

  acl_repository(
      name = "acl",
      urls = [
          "https://github.com/ARM-software/ComputeLibrary/archive/6943bb00e79fe2ea4c127dc04b3440c5b0b29ce0.tar.gz",
      ],
      strip_prefix = "ComputeLibrary-6943bb00e79fe2ea4c127dc04b3440c5b0b29ce0",
      build_file = str(Label("//third_party/acl:acl.BUILD")),
      repository = tf_repo_name,
  )

  if path_prefix:
    print("path_prefix was specified to tf_workspace but is no longer used " +
          "and will be removed in the future.")

  tf_http_archive(
      name = "mkl_dnn",
      urls = [
          "https://mirror.bazel.build/github.com/01org/mkl-dnn/archive/e0bfcaa7fcb2b1e1558f5f0676933c1db807a729.tar.gz",
          "https://github.com/01org/mkl-dnn/archive/e0bfcaa7fcb2b1e1558f5f0676933c1db807a729.tar.gz",
      ],
      sha256 = "02e244f63dd95402691a361392504c143eede9a89043426f174836638a9cbf09",
      strip_prefix = "mkl-dnn-e0bfcaa7fcb2b1e1558f5f0676933c1db807a729",
      build_file = str(Label("//third_party/mkl_dnn:mkldnn.BUILD")),
  )

  tf_http_archive(
      name = "com_google_absl",
      urls = [
          "https://mirror.bazel.build/github.com/abseil/abseil-cpp/archive/720c017e30339fd1786ce4aac68bc8559736e53f.tar.gz",
          "https://github.com/abseil/abseil-cpp/archive/720c017e30339fd1786ce4aac68bc8559736e53f.tar.gz",
      ],
     sha256 = "5996380e3e8b981f55d1c8d58e709c00dbb4806ba367be75d0925a68cc2f6478",
     strip_prefix = "abseil-cpp-720c017e30339fd1786ce4aac68bc8559736e53f",
     build_file = str(Label("//third_party:com_google_absl.BUILD")),
  )

  tf_http_archive(
      name = "eigen_archive",
      urls = [
          "http://mirror.bazel.build/bitbucket.org/mehdi_goli/opencl/get/d241b80712dc.tar.gz",
<<<<<<< HEAD
          "https://bitbucket.org/mehdi_goli/opencl/get/59153ca2f359.tar.gz",
      ],
      sha256 = "914e87393caa2b3afc6779d4618d266c164ff26c6a6c1ad555789d0280bf17e8",
      strip_prefix = "mehdi_goli-opencl-59153ca2f359",
=======
          "https://bitbucket.org/mehdi_goli/opencl/get/d241b80712dc.tar.gz",
      ],
      sha256 = "92d4879d3ac3338f0ecdb2bd3cfe0acc2177ff088314ab120b5103bd4857094b",
      strip_prefix = "mehdi_goli-opencl-d241b80712dc",
>>>>>>> 37d7207e
      build_file = str(Label("//third_party:eigen.BUILD")),
  )

  tf_http_archive(
      name = "arm_compiler",
      sha256 = "970285762565c7890c6c087d262b0a18286e7d0384f13a37786d8521773bc969",
      strip_prefix = "tools-0e906ebc527eab1cdbf7adabff5b474da9562e9f/arm-bcm2708/arm-rpi-4.9.3-linux-gnueabihf",
      urls = [
          "https://mirror.bazel.build/github.com/raspberrypi/tools/archive/0e906ebc527eab1cdbf7adabff5b474da9562e9f.tar.gz",
          # Please uncomment me, when the next upgrade happens. Then
          # remove the whitelist entry in third_party/repo.bzl.
          # "https://github.com/raspberrypi/tools/archive/0e906ebc527eab1cdbf7adabff5b474da9562e9f.tar.gz",
      ],
      build_file = str(Label("//:arm_compiler.BUILD")),
  )

  tf_http_archive(
      name = "libxsmm_archive",
      urls = [
          "https://mirror.bazel.build/github.com/hfp/libxsmm/archive/1.8.1.tar.gz",
          "https://github.com/hfp/libxsmm/archive/1.8.1.tar.gz",
      ],
      sha256 = "2ade869c3f42f23b5263c7d594aa3c7e5e61ac6a3afcaf5d6e42899d2a7986ce",
      strip_prefix = "libxsmm-1.8.1",
      build_file = str(Label("//third_party:libxsmm.BUILD")),
  )

  tf_http_archive(
      name = "ortools_archive",
      urls = [
          "https://mirror.bazel.build/github.com/google/or-tools/archive/253f7955c6a1fd805408fba2e42ac6d45b312d15.tar.gz",
          # Please uncomment me, when the next upgrade happens. Then
          # remove the whitelist entry in third_party/repo.bzl.
          # "https://github.com/google/or-tools/archive/253f7955c6a1fd805408fba2e42ac6d45b312d15.tar.gz",
      ],
      sha256 = "932075525642b04ac6f1b50589f1df5cd72ec2f448b721fd32234cf183f0e755",
      strip_prefix = "or-tools-253f7955c6a1fd805408fba2e42ac6d45b312d15/src",
      build_file = str(Label("//third_party:ortools.BUILD")),
  )

  tf_http_archive(
      name = "com_googlesource_code_re2",
      urls = [
          "https://mirror.bazel.build/github.com/google/re2/archive/26cd968b735e227361c9703683266f01e5df7857.tar.gz",
          "https://github.com/google/re2/archive/26cd968b735e227361c9703683266f01e5df7857.tar.gz",

      ],
      sha256 = "e57eeb837ac40b5be37b2c6197438766e73343ffb32368efea793dfd8b28653b",
      strip_prefix = "re2-26cd968b735e227361c9703683266f01e5df7857",
  )

  tf_http_archive(
      name = "gemmlowp",
      urls = [
          "https://mirror.bazel.build/github.com/google/gemmlowp/archive/d4d1e29a62192d8defdc057b913ef36ca582ac98.zip",
          "https://github.com/google/gemmlowp/archive/d4d1e29a62192d8defdc057b913ef36ca582ac98.zip",
      ],
      sha256 = "e2bee7afd3c43028f23dd0d7f85ddd8b21aaf79c572b658e56164ef502b2b9c7",
      strip_prefix = "gemmlowp-d4d1e29a62192d8defdc057b913ef36ca582ac98",
  )

  tf_http_archive(
      name = "farmhash_archive",
      urls = [
          "https://mirror.bazel.build/github.com/google/farmhash/archive/816a4ae622e964763ca0862d9dbd19324a1eaf45.tar.gz",
          "https://github.com/google/farmhash/archive/816a4ae622e964763ca0862d9dbd19324a1eaf45.tar.gz",
      ],
      sha256 = "6560547c63e4af82b0f202cb710ceabb3f21347a4b996db565a411da5b17aba0",
      strip_prefix = "farmhash-816a4ae622e964763ca0862d9dbd19324a1eaf45",
      build_file = str(Label("//third_party:farmhash.BUILD")),
  )

  tf_http_archive(
      name = "highwayhash",
      urls = [
          "https://mirror.bazel.build/github.com/google/highwayhash/archive/dfcb97ca4fe9277bf9dc1802dd979b071896453b.tar.gz",
          "https://github.com/google/highwayhash/archive/dfcb97ca4fe9277bf9dc1802dd979b071896453b.tar.gz",
      ],
      sha256 = "0f30a15b1566d93f146c8d149878a06e91d9bb7ec2cfd76906df62a82be4aac9",
      strip_prefix = "highwayhash-dfcb97ca4fe9277bf9dc1802dd979b071896453b",
      build_file = str(Label("//third_party:highwayhash.BUILD")),
  )

  tf_http_archive(
      name = "nasm",
      urls = [
          "https://mirror.bazel.build/www.nasm.us/pub/nasm/releasebuilds/2.12.02/nasm-2.12.02.tar.bz2",
          "http://pkgs.fedoraproject.org/repo/pkgs/nasm/nasm-2.12.02.tar.bz2/d15843c3fb7db39af80571ee27ec6fad/nasm-2.12.02.tar.bz2",
      ],
      sha256 = "00b0891c678c065446ca59bcee64719d0096d54d6886e6e472aeee2e170ae324",
      strip_prefix = "nasm-2.12.02",
      build_file = str(Label("//third_party:nasm.BUILD")),
  )

  tf_http_archive(
      name = "jpeg",
      urls = [
          "https://mirror.bazel.build/github.com/libjpeg-turbo/libjpeg-turbo/archive/1.5.1.tar.gz",
          "https://github.com/libjpeg-turbo/libjpeg-turbo/archive/1.5.1.tar.gz",
      ],
      sha256 = "c15a9607892113946379ccea3ca8b85018301b200754f209453ab21674268e77",
      strip_prefix = "libjpeg-turbo-1.5.1",
      build_file = str(Label("//third_party/jpeg:jpeg.BUILD")),
  )

  tf_http_archive(
      name = "png_archive",
      urls = [
          "https://mirror.bazel.build/github.com/glennrp/libpng/archive/v1.2.53.tar.gz",
          "https://github.com/glennrp/libpng/archive/v1.2.53.tar.gz",
      ],
      sha256 = "716c59c7dfc808a4c368f8ada526932be72b2fcea11dd85dc9d88b1df1dfe9c2",
      strip_prefix = "libpng-1.2.53",
      build_file = str(Label("//third_party:png.BUILD")),
  )

  tf_http_archive(
      name = "org_sqlite",
      urls = [
          "https://mirror.bazel.build/www.sqlite.org/2017/sqlite-amalgamation-3200000.zip",
          "http://www.sqlite.org/2017/sqlite-amalgamation-3200000.zip",
      ],
      sha256 = "208780b3616f9de0aeb50822b7a8f5482f6515193859e91ed61637be6ad74fd4",
      strip_prefix = "sqlite-amalgamation-3200000",
      build_file = str(Label("//third_party:sqlite.BUILD")),
  )

  tf_http_archive(
      name = "gif_archive",
      urls = [
          "https://mirror.bazel.build/ufpr.dl.sourceforge.net/project/giflib/giflib-5.1.4.tar.gz",
          "http://pilotfiber.dl.sourceforge.net/project/giflib/giflib-5.1.4.tar.gz",
      ],
      sha256 = "34a7377ba834397db019e8eb122e551a49c98f49df75ec3fcc92b9a794a4f6d1",
      strip_prefix = "giflib-5.1.4",
      build_file = str(Label("//third_party:gif.BUILD")),
  )

  tf_http_archive(
      name = "six_archive",
      urls = [
          "https://mirror.bazel.build/pypi.python.org/packages/source/s/six/six-1.10.0.tar.gz",
          "https://pypi.python.org/packages/source/s/six/six-1.10.0.tar.gz",
      ],
      sha256 = "105f8d68616f8248e24bf0e9372ef04d3cc10104f1980f54d57b2ce73a5ad56a",
      strip_prefix = "six-1.10.0",
      build_file = str(Label("//third_party:six.BUILD")),
  )

  tf_http_archive(
      name = "astor_archive",
      urls = [
          "https://mirror.bazel.build/pypi.python.org/packages/d8/be/c4276b3199ec3feee2a88bc64810fbea8f26d961e0a4cd9c68387a9f35de/astor-0.6.2.tar.gz",
          "https://pypi.python.org/packages/d8/be/c4276b3199ec3feee2a88bc64810fbea8f26d961e0a4cd9c68387a9f35de/astor-0.6.2.tar.gz",
      ],
      sha256 = "ff6d2e2962d834acb125cc4dcc80c54a8c17c253f4cc9d9c43b5102a560bb75d",
      strip_prefix = "astor-0.6.2",
      build_file = str(Label("//third_party:astor.BUILD")),
  )

  tf_http_archive(
      name = "gast_archive",
      urls = [
          "https://mirror.bazel.build/pypi.python.org/packages/5c/78/ff794fcae2ce8aa6323e789d1f8b3b7765f601e7702726f430e814822b96/gast-0.2.0.tar.gz",
          "https://pypi.python.org/packages/5c/78/ff794fcae2ce8aa6323e789d1f8b3b7765f601e7702726f430e814822b96/gast-0.2.0.tar.gz",
      ],
      sha256 = "7068908321ecd2774f145193c4b34a11305bd104b4551b09273dfd1d6a374930",
      strip_prefix = "gast-0.2.0",
      build_file = str(Label("//third_party:gast.BUILD")),
  )

  tf_http_archive(
      name = "termcolor_archive",
      urls = [
          "https://mirror.bazel.build/pypi.python.org/packages/8a/48/a76be51647d0eb9f10e2a4511bf3ffb8cc1e6b14e9e4fab46173aa79f981/termcolor-1.1.0.tar.gz",
          "https://pypi.python.org/packages/8a/48/a76be51647d0eb9f10e2a4511bf3ffb8cc1e6b14e9e4fab46173aa79f981/termcolor-1.1.0.tar.gz",
      ],
      sha256 = "1d6d69ce66211143803fbc56652b41d73b4a400a2891d7bf7a1cdf4c02de613b",
      strip_prefix = "termcolor-1.1.0",
      build_file = str(Label("//third_party:termcolor.BUILD")),
  )

  tf_http_archive(
      name = "absl_py",
      urls = [
          "https://mirror.bazel.build/github.com/abseil/abseil-py/archive/acec853355ef987eae48a8d87a79351c15dff593.tar.gz",
          "https://github.com/abseil/abseil-py/archive/acec853355ef987eae48a8d87a79351c15dff593.tar.gz",
      ],
      sha256 = "29e4584e778bee13aa4093824133d131d927cc160561892880118d9ff7b95a6a",
      strip_prefix = "abseil-py-acec853355ef987eae48a8d87a79351c15dff593",
  )

  tf_http_archive(
      name = "org_python_pypi_backports_weakref",
      urls = [
          "https://mirror.bazel.build/pypi.python.org/packages/bc/cc/3cdb0a02e7e96f6c70bd971bc8a90b8463fda83e264fa9c5c1c98ceabd81/backports.weakref-1.0rc1.tar.gz",
          "https://pypi.python.org/packages/bc/cc/3cdb0a02e7e96f6c70bd971bc8a90b8463fda83e264fa9c5c1c98ceabd81/backports.weakref-1.0rc1.tar.gz",
      ],
      sha256 = "8813bf712a66b3d8b85dc289e1104ed220f1878cf981e2fe756dfaabe9a82892",
      strip_prefix = "backports.weakref-1.0rc1/src",
      build_file = str(Label("//third_party:backports_weakref.BUILD")),
  )

  tf_http_archive(
      name = "com_github_andreif_codegen",
      urls = [
          "https://mirror.bazel.build/github.com/andreif/codegen/archive/1.0.tar.gz",
          "https://github.com/andreif/codegen/archive/1.0.tar.gz",
      ],
      sha256 = "2dadd04a2802de27e0fe5a19b76538f6da9d39ff244036afa00c1bba754de5ee",
      strip_prefix = "codegen-1.0",
      build_file = str(Label("//third_party:codegen.BUILD")),
  )

  filegroup_external(
      name = "org_python_license",
      licenses = ["notice"],  # Python 2.0
      sha256_urls = {
          "b5556e921715ddb9242c076cae3963f483aa47266c5e37ea4c187f77cc79501c": [
              "https://mirror.bazel.build/docs.python.org/2.7/_sources/license.txt",
              "https://docs.python.org/2.7/_sources/license.txt",
          ],
      },
  )

  tf_http_archive(
      name = "protobuf_archive",
      urls = [
          "https://mirror.bazel.build/github.com/google/protobuf/archive/396336eb961b75f03b25824fe86cf6490fb75e3a.tar.gz",
          "https://github.com/google/protobuf/archive/396336eb961b75f03b25824fe86cf6490fb75e3a.tar.gz",
      ],
      sha256 = "846d907acf472ae233ec0882ef3a2d24edbbe834b80c305e867ac65a1f2c59e3",
      strip_prefix = "protobuf-396336eb961b75f03b25824fe86cf6490fb75e3a",
  )

  # We need to import the protobuf library under the names com_google_protobuf
  # and com_google_protobuf_cc to enable proto_library support in bazel.
  # Unfortunately there is no way to alias http_archives at the moment.
  tf_http_archive(
      name = "com_google_protobuf",
      urls = [
          "https://mirror.bazel.build/github.com/google/protobuf/archive/396336eb961b75f03b25824fe86cf6490fb75e3a.tar.gz",
          "https://github.com/google/protobuf/archive/396336eb961b75f03b25824fe86cf6490fb75e3a.tar.gz",
      ],
      sha256 = "846d907acf472ae233ec0882ef3a2d24edbbe834b80c305e867ac65a1f2c59e3",
      strip_prefix = "protobuf-396336eb961b75f03b25824fe86cf6490fb75e3a",
  )

  tf_http_archive(
      name = "com_google_protobuf_cc",
      urls = [
          "https://mirror.bazel.build/github.com/google/protobuf/archive/396336eb961b75f03b25824fe86cf6490fb75e3a.tar.gz",
          "https://github.com/google/protobuf/archive/396336eb961b75f03b25824fe86cf6490fb75e3a.tar.gz",
      ],
      sha256 = "846d907acf472ae233ec0882ef3a2d24edbbe834b80c305e867ac65a1f2c59e3",
      strip_prefix = "protobuf-396336eb961b75f03b25824fe86cf6490fb75e3a",
  )

  tf_http_archive(
      name = "nsync",
      urls = [
          "https://mirror.bazel.build/github.com/google/nsync/archive/8502189abfa44c249c01c2cad64e6ed660a9a668.tar.gz",
          "https://github.com/google/nsync/archive/8502189abfa44c249c01c2cad64e6ed660a9a668.tar.gz",
      ],
      sha256 = "51f81ff4202bbb820cdbedc061bd2eb6765f2b5c06489e7a8694bedac329e8f8",
      strip_prefix = "nsync-8502189abfa44c249c01c2cad64e6ed660a9a668",
  )

  tf_http_archive(
      name = "com_google_googletest",
      urls = [
          "https://mirror.bazel.build/github.com/google/googletest/archive/9816b96a6ddc0430671693df90192bbee57108b6.zip",
          "https://github.com/google/googletest/archive/9816b96a6ddc0430671693df90192bbee57108b6.zip",
      ],
      sha256 = "9cbca84c4256bed17df2c8f4d00c912c19d247c11c9ba6647cd6dd5b5c996b8d",
      strip_prefix = "googletest-9816b96a6ddc0430671693df90192bbee57108b6",
  )

  tf_http_archive(
      name = "com_github_gflags_gflags",
      urls = [
          "https://mirror.bazel.build/github.com/gflags/gflags/archive/f8a0efe03aa69b3336d8e228b37d4ccb17324b88.tar.gz",
          "https://github.com/gflags/gflags/archive/f8a0efe03aa69b3336d8e228b37d4ccb17324b88.tar.gz",
      ],
      sha256 = "4d222fab8f1ede4709cdff417d15a1336f862d7334a81abf76d09c15ecf9acd1",
      strip_prefix = "gflags-f8a0efe03aa69b3336d8e228b37d4ccb17324b88",
  )

  tf_http_archive(
      name = "pcre",
      sha256 = "ccdf7e788769838f8285b3ee672ed573358202305ee361cfec7a4a4fb005bbc7",
      urls = [
          "https://mirror.bazel.build/ftp.exim.org/pub/pcre/pcre-8.39.tar.gz",
          "http://ftp.exim.org/pub/pcre/pcre-8.39.tar.gz",
      ],
      strip_prefix = "pcre-8.39",
      build_file = str(Label("//third_party:pcre.BUILD")),
  )

  tf_http_archive(
      name = "swig",
      sha256 = "58a475dbbd4a4d7075e5fe86d4e54c9edde39847cdb96a3053d87cb64a23a453",
      urls = [
          "https://mirror.bazel.build/ufpr.dl.sourceforge.net/project/swig/swig/swig-3.0.8/swig-3.0.8.tar.gz",
          "http://ufpr.dl.sourceforge.net/project/swig/swig/swig-3.0.8/swig-3.0.8.tar.gz",
          "http://pilotfiber.dl.sourceforge.net/project/swig/swig/swig-3.0.8/swig-3.0.8.tar.gz",
      ],
      strip_prefix = "swig-3.0.8",
      build_file = str(Label("//third_party:swig.BUILD")),
  )

  tf_http_archive(
      name = "curl",
      sha256 = "ff3e80c1ca6a068428726cd7dd19037a47cc538ce58ef61c59587191039b2ca6",
      urls = [
          "https://mirror.bazel.build/curl.haxx.se/download/curl-7.49.1.tar.gz",
          "https://curl.haxx.se/download/curl-7.49.1.tar.gz",
      ],
      strip_prefix = "curl-7.49.1",
      build_file = str(Label("//third_party:curl.BUILD")),
  )

  tf_http_archive(
      name = "grpc",
      urls = [
          "https://mirror.bazel.build/github.com/grpc/grpc/archive/730b778632e79cc3c96ad237f282d687ee325ce7.tar.gz",
          "https://github.com/grpc/grpc/archive/730b778632e79cc3c96ad237f282d687ee325ce7.tar.gz",
      ],
      sha256 = "8c91a8d12e1e868cf51f7340b75507a8aa017a7e1b56f46ed6816aeb803dc9bd",
      strip_prefix = "grpc-730b778632e79cc3c96ad237f282d687ee325ce7",
  )

  tf_http_archive(
      name = "linenoise",
      sha256 = "7f51f45887a3d31b4ce4fa5965210a5e64637ceac12720cfce7954d6a2e812f7",
      urls = [
          "https://mirror.bazel.build/github.com/antirez/linenoise/archive/c894b9e59f02203dbe4e2be657572cf88c4230c3.tar.gz",
          "https://github.com/antirez/linenoise/archive/c894b9e59f02203dbe4e2be657572cf88c4230c3.tar.gz",
      ],
      strip_prefix = "linenoise-c894b9e59f02203dbe4e2be657572cf88c4230c3",
      build_file = str(Label("//third_party:linenoise.BUILD")),
  )

  # TODO(phawkins): currently, this rule uses an unofficial LLVM mirror.
  # Switch to an official source of snapshots if/when possible.
  tf_http_archive(
      name = "llvm",
      urls = [
          "https://mirror.bazel.build/github.com/llvm-mirror/llvm/archive/562d4e516ab92302b34b7f4c8833455699bb48de.tar.gz",
          "https://github.com/llvm-mirror/llvm/archive/562d4e516ab92302b34b7f4c8833455699bb48de.tar.gz",
      ],
      sha256 = "cd041cda90f2e29fd3053f3faca182ad7ed871045d789c339d0f7c7d25310ef2",
      strip_prefix = "llvm-562d4e516ab92302b34b7f4c8833455699bb48de",
      build_file = str(Label("//third_party/llvm:llvm.BUILD")),
  )

  tf_http_archive(
      name = "lmdb",
      urls = [
          "https://mirror.bazel.build/github.com/LMDB/lmdb/archive/LMDB_0.9.19.tar.gz",
          "https://github.com/LMDB/lmdb/archive/LMDB_0.9.19.tar.gz",
      ],
      sha256 = "108532fb94c6f227558d45be3f3347b52539f0f58290a7bb31ec06c462d05326",
      strip_prefix = "lmdb-LMDB_0.9.19/libraries/liblmdb",
      build_file = str(Label("//third_party:lmdb.BUILD")),
  )

  tf_http_archive(
      name = "jsoncpp_git",
      urls = [
          "https://mirror.bazel.build/github.com/open-source-parsers/jsoncpp/archive/11086dd6a7eba04289944367ca82cea71299ed70.tar.gz",
          "https://github.com/open-source-parsers/jsoncpp/archive/11086dd6a7eba04289944367ca82cea71299ed70.tar.gz",
      ],
      sha256 = "07d34db40593d257324ec5fb9debc4dc33f29f8fb44e33a2eeb35503e61d0fe2",
      strip_prefix = "jsoncpp-11086dd6a7eba04289944367ca82cea71299ed70",
      build_file = str(Label("//third_party:jsoncpp.BUILD")),
  )

  tf_http_archive(
      name = "boringssl",
      urls = [
          "https://mirror.bazel.build/github.com/google/boringssl/archive/a0fb951d2a26a8ee746b52f3ba81ab011a0af778.tar.gz",
          "https://github.com/google/boringssl/archive/a0fb951d2a26a8ee746b52f3ba81ab011a0af778.tar.gz",
      ],
      sha256 = "524ba98a56300149696481b4cb9ddebd0c7b7ac9b9f6edee81da2d2d7e5d2bb3",
      strip_prefix = "boringssl-a0fb951d2a26a8ee746b52f3ba81ab011a0af778",
  )

  tf_http_archive(
      name = "zlib_archive",
      urls = [
          "https://mirror.bazel.build/zlib.net/zlib-1.2.8.tar.gz",
          "http://zlib.net/fossils/zlib-1.2.8.tar.gz",
      ],
      sha256 = "36658cb768a54c1d4dec43c3116c27ed893e88b02ecfcb44f2166f9c0b7f2a0d",
      strip_prefix = "zlib-1.2.8",
      build_file = str(Label("//third_party:zlib.BUILD")),
  )

  tf_http_archive(
      name = "fft2d",
      urls = [
          "https://mirror.bazel.build/www.kurims.kyoto-u.ac.jp/~ooura/fft.tgz",
          "http://www.kurims.kyoto-u.ac.jp/~ooura/fft.tgz",
      ],
      sha256 = "52bb637c70b971958ec79c9c8752b1df5ff0218a4db4510e60826e0cb79b5296",
      build_file = str(Label("//third_party/fft2d:fft2d.BUILD")),
  )

  tf_http_archive(
      name = "snappy",
      urls = [
          "https://mirror.bazel.build/github.com/google/snappy/archive/1.1.4.tar.gz",
          "https://github.com/google/snappy/archive/1.1.4.tar.gz",
      ],
      sha256 = "2f7504c73d85bac842e893340333be8cb8561710642fc9562fccdd9d2c3fcc94",
      strip_prefix = "snappy-1.1.4",
      build_file = str(Label("//third_party:snappy.BUILD")),
  )

  tf_http_archive(
      name = "nccl_archive",
      urls = [
          "https://mirror.bazel.build/github.com/nvidia/nccl/archive/03d856977ecbaac87e598c0c4bafca96761b9ac7.tar.gz",
          "https://github.com/nvidia/nccl/archive/03d856977ecbaac87e598c0c4bafca96761b9ac7.tar.gz",
      ],
      sha256 = "2ca86fb6179ecbff789cc67c836139c1bbc0324ed8c04643405a30bf26325176",
      strip_prefix = "nccl-03d856977ecbaac87e598c0c4bafca96761b9ac7",
      build_file = str(Label("//third_party:nccl.BUILD")),
  )

  tf_http_archive(
      name = "kafka",
      urls = [
          "https://mirror.bazel.build/github.com/edenhill/librdkafka/archive/v0.11.1.tar.gz",
          "https://github.com/edenhill/librdkafka/archive/v0.11.1.tar.gz",
      ],
      sha256 = "dd035d57c8f19b0b612dd6eefe6e5eebad76f506e302cccb7c2066f25a83585e",
      strip_prefix = "librdkafka-0.11.1",
      build_file = str(Label("//third_party:kafka/BUILD")),
      patch_file = str(Label("//third_party/kafka:config.patch")),
  )

  tf_http_archive(
      name = "aws",
      urls = [
          "https://mirror.bazel.build/github.com/aws/aws-sdk-cpp/archive/1.3.15.tar.gz",
          "https://github.com/aws/aws-sdk-cpp/archive/1.3.15.tar.gz",
      ],
      sha256 = "b888d8ce5fc10254c3dd6c9020c7764dd53cf39cf011249d0b4deda895de1b7c",
      strip_prefix = "aws-sdk-cpp-1.3.15",
      build_file = str(Label("//third_party:aws.BUILD")),
  )

  java_import_external(
      name = "junit",
      jar_sha256 = "59721f0805e223d84b90677887d9ff567dc534d7c502ca903c0c2b17f05c116a",
      jar_urls = [
          "https://mirror.bazel.build/repo1.maven.org/maven2/junit/junit/4.12/junit-4.12.jar",
          "http://repo1.maven.org/maven2/junit/junit/4.12/junit-4.12.jar",
          "http://maven.ibiblio.org/maven2/junit/junit/4.12/junit-4.12.jar",
      ],
      licenses = ["reciprocal"],  # Common Public License Version 1.0
      testonly_ = True,
      deps = ["@org_hamcrest_core"],
  )

  java_import_external(
      name = "org_hamcrest_core",
      jar_sha256 = "66fdef91e9739348df7a096aa384a5685f4e875584cce89386a7a47251c4d8e9",
      jar_urls = [
          "https://mirror.bazel.build/repo1.maven.org/maven2/org/hamcrest/hamcrest-core/1.3/hamcrest-core-1.3.jar",
          "http://repo1.maven.org/maven2/org/hamcrest/hamcrest-core/1.3/hamcrest-core-1.3.jar",
          "http://maven.ibiblio.org/maven2/org/hamcrest/hamcrest-core/1.3/hamcrest-core-1.3.jar",
      ],
      licenses = ["notice"],  # New BSD License
      testonly_ = True,
  )

  tf_http_archive(
      name = "jemalloc",
      urls = [
          "https://mirror.bazel.build/github.com/jemalloc/jemalloc/archive/4.4.0.tar.gz",
          "https://github.com/jemalloc/jemalloc/archive/4.4.0.tar.gz",
      ],
      sha256 = "3c8f25c02e806c3ce0ab5fb7da1817f89fc9732709024e2a81b6b82f7cc792a8",
      strip_prefix = "jemalloc-4.4.0",
      build_file = str(Label("//third_party:jemalloc.BUILD")),
  )

  java_import_external(
      name = "com_google_testing_compile",
      jar_sha256 = "edc180fdcd9f740240da1a7a45673f46f59c5578d8cd3fbc912161f74b5aebb8",
      jar_urls = [
          "http://mirror.bazel.build/repo1.maven.org/maven2/com/google/testing/compile/compile-testing/0.11/compile-testing-0.11.jar",
          "http://repo1.maven.org/maven2/com/google/testing/compile/compile-testing/0.11/compile-testing-0.11.jar",
          "http://maven.ibiblio.org/maven2/com/google/testing/compile/compile-testing/0.11/compile-testing-0.11.jar",
      ],
      licenses = ["notice"],  # New BSD License
      testonly_ = True,
      deps = ["@com_google_guava", "@com_google_truth"],
  )

  java_import_external(
      name = "com_google_truth",
      jar_sha256 = "032eddc69652b0a1f8d458f999b4a9534965c646b8b5de0eba48ee69407051df",
      jar_urls = [
          "http://mirror.bazel.build/repo1.maven.org/maven2/com/google/truth/truth/0.32/truth-0.32.jar",
          "http://repo1.maven.org/maven2/com/google/truth/truth/0.32/truth-0.32.jar",
      ],
      licenses = ["notice"],  # Apache 2.0
      testonly_ = True,
      deps = ["@com_google_guava"],
  )

  java_import_external(
      name = "javax_validation",
      jar_sha256 = "e459f313ebc6db2483f8ceaad39af07086361b474fa92e40f442e8de5d9895dc",
      jar_urls = [
          "http://mirror.bazel.build/repo1.maven.org/maven2/javax/validation/validation-api/1.0.0.GA/validation-api-1.0.0.GA.jar",
          "http://repo1.maven.org/maven2/javax/validation/validation-api/1.0.0.GA/validation-api-1.0.0.GA.jar",
      ],
      licenses = ["notice"],  # Apache 2.0
  )

  tf_http_archive(
      name = "com_google_pprof",
      urls = [
          "https://mirror.bazel.build/github.com/google/pprof/archive/c0fb62ec88c411cc91194465e54db2632845b650.tar.gz",
          "https://github.com/google/pprof/archive/c0fb62ec88c411cc91194465e54db2632845b650.tar.gz",
      ],
      sha256 = "e0928ca4aa10ea1e0551e2d7ce4d1d7ea2d84b2abbdef082b0da84268791d0c4",
      strip_prefix = "pprof-c0fb62ec88c411cc91194465e54db2632845b650",
      build_file = str(Label("//third_party:pprof.BUILD")),
  )

  tf_http_archive(
      name = "cub_archive",
      urls = [
          "https://mirror.bazel.build/github.com/NVlabs/cub/archive/1.7.4.zip",
          "https://github.com/NVlabs/cub/archive/1.7.4.zip",
      ],
      sha256 = "20a1a39fd97e5da7f40f5f2e7fd73fd2ea59f9dc4bb8a6c5f228aa543e727e31",
      strip_prefix = "cub-1.7.4",
      build_file = str(Label("//third_party:cub.BUILD")),
      # TODO: remove the patch when upstream fix is accepted and released.
      #       PR with a fix: https://github.com/NVlabs/cub/pull/125
      patch_file = str(Label("//third_party/cub:fix_compilation_in_clang.patch")),
  )

  tf_http_archive(
      name = "cython",
      sha256 = "6dcd30b5ceb887b2b965ee7ceb82ea3acb5f0642fe2206c7636b45acea4798e5",
      urls = [
          "https://mirror.bazel.build/github.com/cython/cython/archive/3732784c45cfb040a5b0936951d196f83a12ea17.tar.gz",
          "https://github.com/cython/cython/archive/3732784c45cfb040a5b0936951d196f83a12ea17.tar.gz",
      ],
      strip_prefix = "cython-3732784c45cfb040a5b0936951d196f83a12ea17",
      build_file = str(Label("//third_party:cython.BUILD")),
      delete = ["BUILD.bazel"],
  )

  tf_http_archive(
      name = "bazel_toolchains",
      urls = [
          "https://mirror.bazel.build/github.com/bazelbuild/bazel-toolchains/archive/f3b09700fae5d7b6e659d7cefe0dcc6e8498504c.tar.gz",
          "https://github.com/bazelbuild/bazel-toolchains/archive/f3b09700fae5d7b6e659d7cefe0dcc6e8498504c.tar.gz",
      ],
      sha256 = "ed829b5eea8af1f405f4cc3d6ecfc3b1365bb7843171036030a31b5127002311",
      strip_prefix = "bazel-toolchains-f3b09700fae5d7b6e659d7cefe0dcc6e8498504c",
  )

  tf_http_archive(
      name = "arm_neon_2_x86_sse",
      sha256 = "c8d90aa4357f8079d427e87a6f4c493da1fa4140aee926c05902d7ec1533d9a5",
      strip_prefix = "ARM_NEON_2_x86_SSE-0f77d9d182265259b135dad949230ecbf1a2633d",
      urls = [
          "https://mirror.bazel.build/github.com/intel/ARM_NEON_2_x86_SSE/archive/0f77d9d182265259b135dad949230ecbf1a2633d.tar.gz",
          "https://github.com/intel/ARM_NEON_2_x86_SSE/archive/0f77d9d182265259b135dad949230ecbf1a2633d.tar.gz",
      ],
      build_file = str(Label("//third_party:arm_neon_2_x86_sse.BUILD")),
  )

  tf_http_archive(
      name = "flatbuffers",
      strip_prefix = "flatbuffers-971a68110e4fc1bace10fcb6deeb189e7e1a34ce",
      sha256 = "874088d2ee0d9f8524191f77209556415f03dd44e156276edf19e5b90ceb5f55",
      urls = [
          "https://mirror.bazel.build/github.com/google/flatbuffers/archive/971a68110e4fc1bace10fcb6deeb189e7e1a34ce.tar.gz",
          "https://github.com/google/flatbuffers/archive/971a68110e4fc1bace10fcb6deeb189e7e1a34ce.tar.gz",
      ],
      build_file = str(Label("//third_party/flatbuffers:flatbuffers.BUILD")),
  )

  tf_http_archive(
      name = "tflite_mobilenet",
      sha256 = "23f814d1c076bdf03715dfb6cab3713aa4fbdf040fd5448c43196bd2e97a4c1b",
      urls = [
          "https://mirror.bazel.build/storage.googleapis.com/download.tensorflow.org/models/tflite/mobilenet_v1_224_android_quant_2017_11_08.zip",
          "https://storage.googleapis.com/download.tensorflow.org/models/tflite/mobilenet_v1_224_android_quant_2017_11_08.zip",
      ],
      build_file = str(Label("//third_party:tflite_mobilenet.BUILD")),
  )

  tf_http_archive(
      name = "tflite_smartreply",
      sha256 = "8980151b85a87a9c1a3bb1ed4748119e4a85abd3cb5744d83da4d4bd0fbeef7c",
      urls = [
          "https://mirror.bazel.build/storage.googleapis.com/download.tensorflow.org/models/tflite/smartreply_1.0_2017_11_01.zip",
          "https://storage.googleapis.com/download.tensorflow.org/models/tflite/smartreply_1.0_2017_11_01.zip"
      ],
      build_file = str(Label("//third_party:tflite_smartreply.BUILD")),
  )

  ##############################################################################
  # BIND DEFINITIONS
  #
  # Please do not add bind() definitions unless we have no other choice.
  # If that ends up being the case, please leave a comment explaining
  # why we can't depend on the canonical build target.

  # gRPC wants a cares dependency but its contents is not actually
  # important since we have set GRPC_ARES=0 in tools/bazel.rc
  native.bind(
      name = "cares",
      actual = "@grpc//third_party/nanopb:nanopb",
  )

  # Needed by Protobuf
  native.bind(
      name = "grpc_cpp_plugin",
      actual = "@grpc//:grpc_cpp_plugin",
  )

  # gRPC has three empty C++ functions which it wants the user to define
  # at build time. https://github.com/grpc/grpc/issues/13590
  native.bind(
      name = "grpc_lib",
      actual = "@grpc//:grpc++_unsecure",
  )

  # Needed by gRPC
  native.bind(
      name = "libssl",
      actual = "@boringssl//:ssl",
  )

  # Needed by gRPC
  native.bind(
      name = "nanopb",
      actual = "@grpc//third_party/nanopb:nanopb",
  )

  # Needed by gRPC
  native.bind(
      name = "protobuf",
      actual = "@protobuf_archive//:protobuf",
  )

  # gRPC expects //external:protobuf_clib and //external:protobuf_compiler
  # to point to Protobuf's compiler library.
  native.bind(
      name = "protobuf_clib",
      actual = "@protobuf_archive//:protoc_lib",
  )

  # Needed by gRPC
  native.bind(
      name = "protobuf_headers",
      actual = "@protobuf_archive//:protobuf_headers",
  )

  # Needed by Protobuf
  native.bind(
      name = "python_headers",
      actual = str(Label("//util/python:python_headers")),
  )

  # Needed by Protobuf
  native.bind(
      name = "six",
      actual = "@six_archive//:six",
  )

  # Needed by gRPC
  native.bind(
      name = "zlib",
      actual = "@zlib_archive//:zlib",
  )<|MERGE_RESOLUTION|>--- conflicted
+++ resolved
@@ -131,18 +131,11 @@
   tf_http_archive(
       name = "eigen_archive",
       urls = [
-          "http://mirror.bazel.build/bitbucket.org/mehdi_goli/opencl/get/d241b80712dc.tar.gz",
-<<<<<<< HEAD
+          "http://mirror.bazel.build/bitbucket.org/mehdi_goli/opencl/get/59153ca2f359.tar.gz",
           "https://bitbucket.org/mehdi_goli/opencl/get/59153ca2f359.tar.gz",
       ],
       sha256 = "914e87393caa2b3afc6779d4618d266c164ff26c6a6c1ad555789d0280bf17e8",
       strip_prefix = "mehdi_goli-opencl-59153ca2f359",
-=======
-          "https://bitbucket.org/mehdi_goli/opencl/get/d241b80712dc.tar.gz",
-      ],
-      sha256 = "92d4879d3ac3338f0ecdb2bd3cfe0acc2177ff088314ab120b5103bd4857094b",
-      strip_prefix = "mehdi_goli-opencl-d241b80712dc",
->>>>>>> 37d7207e
       build_file = str(Label("//third_party:eigen.BUILD")),
   )
 
