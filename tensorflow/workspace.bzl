# TensorFlow external dependencies that can be loaded in WORKSPACE files.

load("//third_party/gpus:cuda_configure.bzl", "cuda_configure")

load("//third_party/sycl:sycl_configure.bzl", "sycl_configure")
load("//third_party/mkl:build_defs.bzl", "mkl_repository")
<<<<<<< HEAD
load("//third_party/acl:build_defs.bzl", "acl_repository")
load("@io_bazel_rules_closure//closure/private:java_import_external.bzl",
     "java_import_external")
=======
load(
    "@io_bazel_rules_closure//closure/private:java_import_external.bzl",
    "java_import_external",
)
>>>>>>> eee9ecb0
load("@io_bazel_rules_closure//closure:defs.bzl", "filegroup_external")
load("//third_party/py:python_configure.bzl", "python_configure")
load(
    "//third_party/toolchains/cpus/arm:arm_compiler_configure.bzl",
    "arm_compiler_configure",
)

def _is_windows(repository_ctx):
  """Returns true if the host operating system is windows."""
  return repository_ctx.os.name.lower().find("windows") != -1

def _get_env_var(repository_ctx, name):
  """Find an environment variable."""
  if name in repository_ctx.os.environ:
    return repository_ctx.os.environ[name]
  else:
    return None

# Parse the bazel version string from `native.bazel_version`.
def _parse_bazel_version(bazel_version):
  # Remove commit from version.
  version = bazel_version.split(" ", 1)[0]

  # Split into (release, date) parts and only return the release
  # as a tuple of integers.
  parts = version.split("-", 1)

  # Turn "release" into a tuple of strings
  version_tuple = ()
  for number in parts[0].split("."):
    version_tuple += (str(number),)
  return version_tuple

# Check that a specific bazel version is being used.
def check_version(bazel_version):
  if "bazel_version" not in dir(native):
    fail("\nCurrent Bazel version is lower than 0.2.1, expected at least %s\n" %
         bazel_version)
  elif not native.bazel_version:
    print("\nCurrent Bazel is not a release version, cannot check for " +
          "compatibility.")
    print("Make sure that you are running at least Bazel %s.\n" % bazel_version)
  else:
    current_bazel_version = _parse_bazel_version(native.bazel_version)
    minimum_bazel_version = _parse_bazel_version(bazel_version)
    if minimum_bazel_version > current_bazel_version:
      fail("\nCurrent Bazel version is {}, expected at least {}\n".format(
          native.bazel_version, bazel_version))

def _repos_are_siblings():
  return Label("@foo//bar").workspace_root.startswith("../")

# Temporary workaround to support including TensorFlow as a submodule until this
# use-case is supported in the next Bazel release.
def _temp_workaround_http_archive_impl(repo_ctx):
  repo_ctx.template("BUILD", repo_ctx.attr.build_file, {
      "%prefix%": ".." if _repos_are_siblings() else "external",
      "%ws%": repo_ctx.attr.repository
  }, False)
  repo_ctx.download_and_extract(repo_ctx.attr.urls, "", repo_ctx.attr.sha256,
                                "", repo_ctx.attr.strip_prefix)
  if repo_ctx.attr.patch_file != None:
    _apply_patch(repo_ctx, repo_ctx.attr.patch_file)

temp_workaround_http_archive = repository_rule(
    attrs = {
        "build_file": attr.label(),
        "repository": attr.string(),
        "patch_file": attr.label(default = None),
        "urls": attr.string_list(default = []),
        "sha256": attr.string(default = ""),
        "strip_prefix": attr.string(default = ""),
    },
    implementation = _temp_workaround_http_archive_impl,
)

# Executes specified command with arguments and calls 'fail' if it exited with
# non-zero code
def _execute_and_check_ret_code(repo_ctx, cmd_and_args):
  result = repo_ctx.execute(cmd_and_args, timeout=10)
  if result.return_code != 0:
    fail(("Non-zero return code({1}) when executing '{0}':\n" + "Stdout: {2}\n"
          + "Stderr: {3}").format(" ".join(cmd_and_args), result.return_code,
                                  result.stdout, result.stderr))

# Apply a patch_file to the repository root directory
# Runs 'patch -p1'
def _apply_patch(repo_ctx, patch_file):
  # Don't check patch on Windows, because patch is only available under bash.
  if not _is_windows(repo_ctx) and not repo_ctx.which("patch"):
    fail("patch command is not found, please install it")

  cmd = [
      "patch", "-p1", "-d", repo_ctx.path("."), "-i", repo_ctx.path(patch_file)
  ]
  if _is_windows(repo_ctx):
    bazel_sh = _get_env_var(repo_ctx, "BAZEL_SH")
    if not bazel_sh:
      fail("BAZEL_SH environment variable is not set")
    cmd = [bazel_sh, "-c", " ".join(cmd)]
  _execute_and_check_ret_code(repo_ctx, cmd)

# Download the repository and apply a patch to its root
def _patched_http_archive_impl(repo_ctx):
  repo_ctx.download_and_extract(
      repo_ctx.attr.urls,
      sha256=repo_ctx.attr.sha256,
      stripPrefix=repo_ctx.attr.strip_prefix)
  _apply_patch(repo_ctx, repo_ctx.attr.patch_file)

patched_http_archive = repository_rule(
    attrs = {
        "patch_file": attr.label(),
        "build_file": attr.label(),
        "repository": attr.string(),
        "urls": attr.string_list(default = []),
        "sha256": attr.string(default = ""),
        "strip_prefix": attr.string(default = ""),
    },
    implementation = _patched_http_archive_impl,
)

# If TensorFlow is linked as a submodule.
# path_prefix is no longer used.
# tf_repo_name is thought to be under consideration.
def tf_workspace(path_prefix="", tf_repo_name=""):
  # We must check the bazel version before trying to parse any other BUILD
  # files, in case the parsing of those build files depends on the bazel
  # version we require here.
  check_version("0.5.4")
  cuda_configure(name="local_config_cuda")
  sycl_configure(name="local_config_sycl")
  python_configure(name="local_config_python")

  # Point //external/local_config_arm_compiler to //external/arm_compiler
  arm_compiler_configure(
      name="local_config_arm_compiler",
      remote_config_repo="../arm_compiler",
      build_file = str(Label("//third_party/toolchains/cpus/arm:BUILD")))

  mkl_repository(
      name = "mkl",
      urls = [
          "https://mirror.bazel.build/github.com/01org/mkl-dnn/releases/download/v0.9/mklml_lnx_2018.0.20170720.tgz",
          # "https://github.com/01org/mkl-dnn/releases/download/v0.9/mklml_lnx_2018.0.20170720.tgz",
      ],
      sha256 = "57ba56c4c243f403ff78f417ff854ef50b9eddf4a610a917b7c95e7fa8553a4b",
      strip_prefix = "mklml_lnx_2018.0.20170720",
      build_file = str(Label("//third_party/mkl:mkl.BUILD")),
      repository = tf_repo_name,
  )

  acl_repository(
      name = "acl",
      urls = [
          "https://github.com/lukeiwanski/ComputeLibrary/archive/feature/no_exceptions.zip",
      ],
      strip_prefix = "ComputeLibrary-feature-no_exceptions",
      build_file = str(Label("//third_party/acl:acl.BUILD")),
      repository = tf_repo_name,
  )

  if path_prefix:
    print("path_prefix was specified to tf_workspace but is no longer used " +
          "and will be removed in the future.")

  native.new_http_archive(
      name = "mkl_dnn",
      urls = [
          "https://mirror.bazel.build/github.com/01org/mkl-dnn/archive/b01e3a55a07be62172e713bcd2644c5176360212.tar.gz",
          "https://github.com/01org/mkl-dnn/archive/b01e3a55a07be62172e713bcd2644c5176360212.tar.gz",
      ],
      sha256 = "0d529ad4c49dc799e6df07c2b88b115d0668735da15fb3b3862d28d33fa68165",
      strip_prefix = "mkl-dnn-b01e3a55a07be62172e713bcd2644c5176360212",
      build_file = str(Label("//third_party/mkl_dnn:mkldnn.BUILD")),
  )

  native.http_archive(
      name = "com_google_absl",
      urls = [
          "https://mirror.bazel.build/github.com/abseil/abseil-cpp/archive/cc4bed2d74f7c8717e31f9579214ab52a9c9c610.tar.gz",
          "https://github.com/abseil/abseil-cpp/archive/cc4bed2d74f7c8717e31f9579214ab52a9c9c610.tar.gz",
      ],
     sha256 = "f1a7349f88d2846210c42e2f7271dabeee404c2a3b4198e34a797993e3569b03",
     strip_prefix = "abseil-cpp-cc4bed2d74f7c8717e31f9579214ab52a9c9c610",
  )

  native.new_http_archive(
      name = "eigen_archive",
      urls = [
<<<<<<< HEAD
          #"http://mirror.bazel.build/bitbucket.org/eigen/eigen/get/c484b7bc76d5.tar.gz",
          "https://bitbucket.org/mehdi_goli/opencl/get/0701f78ee2de.tar.gz",
      ],
      #sha256 = "ca7beac153d4059c02c8fc59816c82d54ea47fe58365e8aded4082ded0b820c4",
      strip_prefix = "mehdi_goli-opencl-0701f78ee2de",
=======
          #"http://mirror.bazel.build/bitbucket.org/eigen/eigen/get/a61cbe42af5b.tar.gz",
          "https://bitbucket.org/mehdi_goli/opencl/get/0f66d0b9b580.tar.gz",
      ],
      #sha256 = "ca7beac153d4059c02c8fc59816c82d54ea47fe58365e8aded4082ded0b820c4",
      strip_prefix = "mehdi_goli-opencl-0f66d0b9b580",
>>>>>>> eee9ecb0
      build_file = str(Label("//third_party:eigen.BUILD")),
  )

  native.new_http_archive(
      name = "arm_compiler",
      build_file = str(Label("//:arm_compiler.BUILD")),
      sha256 = "970285762565c7890c6c087d262b0a18286e7d0384f13a37786d8521773bc969",
      strip_prefix = "tools-0e906ebc527eab1cdbf7adabff5b474da9562e9f/arm-bcm2708/arm-rpi-4.9.3-linux-gnueabihf",
      urls = [
          "https://mirror.bazel.build/github.com/raspberrypi/tools/archive/0e906ebc527eab1cdbf7adabff5b474da9562e9f.tar.gz",
          # "https://github.com/raspberrypi/tools/archive/0e906ebc527eab1cdbf7adabff5b474da9562e9f.tar.gz",
      ],
  )

  native.new_http_archive(
      name = "libxsmm_archive",
      urls = [
          "https://mirror.bazel.build/github.com/hfp/libxsmm/archive/1.8.1.tar.gz",
          # "https://github.com/hfp/libxsmm/archive/1.8.1.tar.gz",
      ],
      sha256 = "2ade869c3f42f23b5263c7d594aa3c7e5e61ac6a3afcaf5d6e42899d2a7986ce",
      strip_prefix = "libxsmm-1.8.1",
      build_file = str(Label("//third_party:libxsmm.BUILD")),
  )

  native.bind(
      name = "xsmm_avx",
      actual = "@libxsmm_archive//third_party:xsmm_avx",
  )

  native.new_http_archive(
      name = "ortools_archive",
      urls = [
          "https://mirror.bazel.build/github.com/google/or-tools/archive/253f7955c6a1fd805408fba2e42ac6d45b312d15.tar.gz",
          # "https://github.com/google/or-tools/archive/253f7955c6a1fd805408fba2e42ac6d45b312d15.tar.gz",
      ],
      sha256 = "932075525642b04ac6f1b50589f1df5cd72ec2f448b721fd32234cf183f0e755",
      strip_prefix = "or-tools-253f7955c6a1fd805408fba2e42ac6d45b312d15/src",
      build_file = str(Label("//third_party:ortools.BUILD")),
  )

  native.http_archive(
      name = "com_googlesource_code_re2",
      urls = [
          "https://mirror.bazel.build/github.com/google/re2/archive/b94b7cd42e9f02673cd748c1ac1d16db4052514c.tar.gz",
          # "https://github.com/google/re2/archive/b94b7cd42e9f02673cd748c1ac1d16db4052514c.tar.gz",
      ],
      sha256 = "bd63550101e056427c9e7ff12a408c1c8b74e9803f393ca916b2926fc2c4906f",
      strip_prefix = "re2-b94b7cd42e9f02673cd748c1ac1d16db4052514c",
  )

  native.http_archive(
      name = "gemmlowp",
      urls = [
          "https://mirror.bazel.build/github.com/google/gemmlowp/archive/010bb3e71a26ca1d0884a167081d092b43563996.zip"
          # "https://github.com/google/gemmlowp/archive/010bb3e71a26ca1d0884a167081d092b43563996.zip",
      ],
      sha256 = "dd2557072bde12141419cb8320a9c25e6ec41a8ae53c2ac78c076a347bb46d9d",
      strip_prefix = "gemmlowp-010bb3e71a26ca1d0884a167081d092b43563996",
  )

  native.new_http_archive(
      name = "farmhash_archive",
      urls = [
          "https://mirror.bazel.build/github.com/google/farmhash/archive/816a4ae622e964763ca0862d9dbd19324a1eaf45.tar.gz",
          # "https://github.com/google/farmhash/archive/816a4ae622e964763ca0862d9dbd19324a1eaf45.tar.gz",
      ],
      sha256 = "6560547c63e4af82b0f202cb710ceabb3f21347a4b996db565a411da5b17aba0",
      strip_prefix = "farmhash-816a4ae622e964763ca0862d9dbd19324a1eaf45",
      build_file = str(Label("//third_party:farmhash.BUILD")),
  )

  native.bind(
      name = "farmhash",
      actual = "@farmhash//:farmhash",
  )

  native.new_http_archive(
      name = "highwayhash",
      urls = [
          "https://mirror.bazel.build/github.com/google/highwayhash/archive/dfcb97ca4fe9277bf9dc1802dd979b071896453b.tar.gz",
          # "https://github.com/google/highwayhash/archive/dfcb97ca4fe9277bf9dc1802dd979b071896453b.tar.gz",
      ],
      sha256 = "0f30a15b1566d93f146c8d149878a06e91d9bb7ec2cfd76906df62a82be4aac9",
      strip_prefix = "highwayhash-dfcb97ca4fe9277bf9dc1802dd979b071896453b",
      build_file = str(Label("//third_party:highwayhash.BUILD")),
  )

  native.new_http_archive(
      name = "nasm",
      urls = [
          "https://mirror.bazel.build/www.nasm.us/pub/nasm/releasebuilds/2.12.02/nasm-2.12.02.tar.bz2",
          "http://pkgs.fedoraproject.org/repo/pkgs/nasm/nasm-2.12.02.tar.bz2/d15843c3fb7db39af80571ee27ec6fad/nasm-2.12.02.tar.bz2",
      ],
      sha256 = "00b0891c678c065446ca59bcee64719d0096d54d6886e6e472aeee2e170ae324",
      strip_prefix = "nasm-2.12.02",
      build_file = str(Label("//third_party:nasm.BUILD")),
  )

  temp_workaround_http_archive(
      name = "jpeg",
      urls = [
          "https://mirror.bazel.build/github.com/libjpeg-turbo/libjpeg-turbo/archive/1.5.1.tar.gz",
          # "https://github.com/libjpeg-turbo/libjpeg-turbo/archive/1.5.1.tar.gz",
      ],
      sha256 = "c15a9607892113946379ccea3ca8b85018301b200754f209453ab21674268e77",
      strip_prefix = "libjpeg-turbo-1.5.1",
      build_file = str(Label("//third_party/jpeg:jpeg.BUILD")),
      repository = tf_repo_name,
  )

  native.new_http_archive(
      name = "png_archive",
      urls = [
          "https://mirror.bazel.build/github.com/glennrp/libpng/archive/v1.2.53.tar.gz",
          # "https://github.com/glennrp/libpng/archive/v1.2.53.tar.gz",
      ],
      sha256 = "716c59c7dfc808a4c368f8ada526932be72b2fcea11dd85dc9d88b1df1dfe9c2",
      strip_prefix = "libpng-1.2.53",
      build_file = str(Label("//third_party:png.BUILD")),
  )

  native.new_http_archive(
      name = "sqlite_archive",
      urls = [
          "https://mirror.bazel.build/www.sqlite.org/2017/sqlite-amalgamation-3200000.zip",
          "http://www.sqlite.org/2017/sqlite-amalgamation-3200000.zip",
      ],
      sha256 = "208780b3616f9de0aeb50822b7a8f5482f6515193859e91ed61637be6ad74fd4",
      strip_prefix = "sqlite-amalgamation-3200000",
      build_file = str(Label("//third_party:sqlite.BUILD"))
  )

  native.new_http_archive(
      name = "gif_archive",
      urls = [
          "https://mirror.bazel.build/ufpr.dl.sourceforge.net/project/giflib/giflib-5.1.4.tar.gz",
          "http://pilotfiber.dl.sourceforge.net/project/giflib/giflib-5.1.4.tar.gz",
      ],
      sha256 = "34a7377ba834397db019e8eb122e551a49c98f49df75ec3fcc92b9a794a4f6d1",
      strip_prefix = "giflib-5.1.4",
      build_file = str(Label("//third_party:gif.BUILD")),
  )

  native.new_http_archive(
      name = "six_archive",
      urls = [
          "https://mirror.bazel.build/pypi.python.org/packages/source/s/six/six-1.10.0.tar.gz",
          "https://pypi.python.org/packages/source/s/six/six-1.10.0.tar.gz",
      ],
      sha256 = "105f8d68616f8248e24bf0e9372ef04d3cc10104f1980f54d57b2ce73a5ad56a",
      strip_prefix = "six-1.10.0",
      build_file = str(Label("//third_party:six.BUILD")),
  )

  native.http_archive(
      name = "absl_py",
      urls = [
          "https://github.com/abseil/abseil-py/archive/231e3870b976c1dc61dce1749138661d21556028.tar.gz",
      ],
      sha256 = "8ea2b23bfdb9ae7622f3e5d95236bc600c8d8509a2f38c84732b3145585d4f73",
      strip_prefix = "abseil-py-231e3870b976c1dc61dce1749138661d21556028",
  )

  native.new_http_archive(
      name = "org_python_pypi_backports_weakref",
      urls = [
          "https://mirror.bazel.build/pypi.python.org/packages/bc/cc/3cdb0a02e7e96f6c70bd971bc8a90b8463fda83e264fa9c5c1c98ceabd81/backports.weakref-1.0rc1.tar.gz",
          "https://pypi.python.org/packages/bc/cc/3cdb0a02e7e96f6c70bd971bc8a90b8463fda83e264fa9c5c1c98ceabd81/backports.weakref-1.0rc1.tar.gz",
      ],
      sha256 = "8813bf712a66b3d8b85dc289e1104ed220f1878cf981e2fe756dfaabe9a82892",
      strip_prefix = "backports.weakref-1.0rc1/src",
      build_file = str(Label("//third_party:backports_weakref.BUILD")),
  )

  native.new_http_archive(
      name = "com_github_andreif_codegen",
      urls = [
          "https://mirror.bazel.build/github.com/andreif/codegen/archive/1.0.tar.gz",
          # "https://github.com/andreif/codegen/archive/1.0.tar.gz",
      ],
      sha256 = "2dadd04a2802de27e0fe5a19b76538f6da9d39ff244036afa00c1bba754de5ee",
      strip_prefix = "codegen-1.0",
      build_file = str(Label("//third_party:codegen.BUILD")),
  )

  filegroup_external(
      name = "org_python_license",
      licenses = ["notice"],  # Python 2.0
      sha256_urls = {
          "b5556e921715ddb9242c076cae3963f483aa47266c5e37ea4c187f77cc79501c": [
              "https://mirror.bazel.build/docs.python.org/2.7/_sources/license.txt",
              "https://docs.python.org/2.7/_sources/license.txt",
          ],
      },
  )

  native.bind(
      name = "six",
      actual = "@six_archive//:six",
  )

  # TODO(gunan): Add github mirror back if/when sha256sum issues are resolved.
  #   See https://github.com/libgit2/libgit2/issues/4343 for contetxt.
  patched_http_archive(
      name = "protobuf_archive",
      urls = [
          "https://mirror.bazel.build/github.com/google/protobuf/archive/b04e5cba356212e4e8c66c61bbe0c3a20537c5b9.tar.gz",
      ],
      sha256 = "e178a25c52efcb6b05988bdbeace4c0d3f2d2fe5b46696d1d9898875c3803d6a",
      strip_prefix = "protobuf-b04e5cba356212e4e8c66c61bbe0c3a20537c5b9",
      # TODO: remove patching when tensorflow stops linking same protos into
      #       multiple shared libraries loaded in runtime by python.
      #       This patch fixes a runtime crash when tensorflow is compiled
      #       with clang -O2 on Linux (see https://github.com/tensorflow/tensorflow/issues/8394)
      patch_file = str(Label("//third_party/protobuf:add_noinlines.patch")),
  )

  native.bind(
      name = "protobuf",
      actual = "@protobuf_archive//:protobuf",
  )

  native.bind(
      name = "protobuf_headers",
      actual = "@protobuf_archive//:protobuf_headers",
  )

  # We need to import the protobuf library under the names com_google_protobuf
  # and com_google_protobuf_cc to enable proto_library support in bazel.
  # Unfortunately there is no way to alias http_archives at the moment.
  # TODO(gunan): Add github mirror back if/when sha256sum issues are resolved.
  native.http_archive(
      name = "com_google_protobuf",
      urls = [
          "https://mirror.bazel.build/github.com/google/protobuf/archive/0b059a3d8a8f8aa40dde7bea55edca4ec5dfea66.tar.gz",
      ],
      sha256 = "6d43b9d223ce09e5d4ce8b0060cb8a7513577a35a64c7e3dad10f0703bf3ad93",
      strip_prefix = "protobuf-0b059a3d8a8f8aa40dde7bea55edca4ec5dfea66",
  )

  # TODO(gunan): Add github mirror back if/when sha256sum issues are resolved.
  native.http_archive(
      name = "com_google_protobuf_cc",
      urls = [
          "https://mirror.bazel.build/github.com/google/protobuf/archive/0b059a3d8a8f8aa40dde7bea55edca4ec5dfea66.tar.gz",
      ],
      sha256 = "6d43b9d223ce09e5d4ce8b0060cb8a7513577a35a64c7e3dad10f0703bf3ad93",
      strip_prefix = "protobuf-0b059a3d8a8f8aa40dde7bea55edca4ec5dfea66",
  )

  native.http_archive(
      name = "nsync",
      urls = [
          "https://mirror.bazel.build/github.com/google/nsync/archive/93815892dddafe9146a5f7e7042281d59d0f4323.tar.gz",
          # "https://github.com/google/nsync/archive/93815892dddafe9146a5f7e7042281d59d0f4323.tar.gz",
      ],
      sha256 = "e3bd4555415ace511338fc27e595351738eea4e9006f1612b76c82914770716b",
      strip_prefix = "nsync-93815892dddafe9146a5f7e7042281d59d0f4323",
  )

  native.http_archive(
      name = "com_google_googletest",
      urls = [
          "https://mirror.bazel.build/github.com/google/googletest/archive/9816b96a6ddc0430671693df90192bbee57108b6.zip",
          # "https://github.com/google/googletest/archive/9816b96a6ddc0430671693df90192bbee57108b6.zip",
      ],
      sha256 = "9cbca84c4256bed17df2c8f4d00c912c19d247c11c9ba6647cd6dd5b5c996b8d",
      strip_prefix = "googletest-9816b96a6ddc0430671693df90192bbee57108b6",
  )

  native.http_archive(
      name = "com_github_gflags_gflags",
      urls = [
          "https://mirror.bazel.build/github.com/gflags/gflags/archive/f8a0efe03aa69b3336d8e228b37d4ccb17324b88.tar.gz",
          # "https://github.com/gflags/gflags/archive/f8a0efe03aa69b3336d8e228b37d4ccb17324b88.tar.gz",
      ],
      sha256 = "4d222fab8f1ede4709cdff417d15a1336f862d7334a81abf76d09c15ecf9acd1",
      strip_prefix = "gflags-f8a0efe03aa69b3336d8e228b37d4ccb17324b88",
  )

  native.bind(
      name = "python_headers",
      actual = str(Label("//util/python:python_headers")),
  )

  native.new_http_archive(
      name = "pcre",
      sha256 = "ccdf7e788769838f8285b3ee672ed573358202305ee361cfec7a4a4fb005bbc7",
      urls = [
          "https://mirror.bazel.build/ftp.exim.org/pub/pcre/pcre-8.39.tar.gz",
          "http://ftp.exim.org/pub/pcre/pcre-8.39.tar.gz",
      ],
      strip_prefix = "pcre-8.39",
      build_file = str(Label("//third_party:pcre.BUILD")),
  )

  native.new_http_archive(
      name = "swig",
      sha256 = "58a475dbbd4a4d7075e5fe86d4e54c9edde39847cdb96a3053d87cb64a23a453",
      urls = [
          "https://mirror.bazel.build/ufpr.dl.sourceforge.net/project/swig/swig/swig-3.0.8/swig-3.0.8.tar.gz",
          "http://ufpr.dl.sourceforge.net/project/swig/swig/swig-3.0.8/swig-3.0.8.tar.gz",
          "http://pilotfiber.dl.sourceforge.net/project/swig/swig/swig-3.0.8/swig-3.0.8.tar.gz",
      ],
      strip_prefix = "swig-3.0.8",
      build_file = str(Label("//third_party:swig.BUILD")),
  )

  temp_workaround_http_archive(
      name = "curl",
      sha256 = "ff3e80c1ca6a068428726cd7dd19037a47cc538ce58ef61c59587191039b2ca6",
      urls = [
          "https://mirror.bazel.build/curl.haxx.se/download/curl-7.49.1.tar.gz",
          "https://curl.haxx.se/download/curl-7.49.1.tar.gz",
      ],
      strip_prefix = "curl-7.49.1",
      build_file = str(Label("//third_party:curl.BUILD")),
      repository = tf_repo_name
  )

  # grpc expects //external:protobuf_clib and //external:protobuf_compiler
  # to point to the protobuf's compiler library.
  native.bind(
      name = "protobuf_clib",
      actual = "@protobuf_archive//:protoc_lib",
  )

  native.bind(
      name = "libssl",
      actual = "@boringssl//:ssl",
  )

  # gRPC has includes directly from their third_party path for nanopb, so we
  # must depend on their version of it.
  native.bind(
      name = "nanopb",
      actual = "@grpc//third_party/nanopb:nanopb",
  )

  native.http_archive(
      name = "grpc",
      urls = [
          # "https://mirror.bazel.build/github.com/grpc/grpc/archive/54e8f37e537794c2d814c1604c1282125f64f093.tar.gz",
          "https://github.com/grpc/grpc/archive/54e8f37e537794c2d814c1604c1282125f64f093.tar.gz",
      ],
     sha256 = "c2166b6d96daddf72fe45b2c594210c65ca17ec3c1b2e12089159a9529edb5e4",
     strip_prefix = "grpc-54e8f37e537794c2d814c1604c1282125f64f093",
  )

  # gRPC wants the existence of a cares dependence but its contents are not
  # actually important since we have set GRPC_ARES=0 in tools/bazel.rc
  native.bind(
      name = "cares",
      actual = "@grpc//third_party/nanopb:nanopb",
  )

  # protobuf expects //external:grpc_cpp_plugin to point to grpc's
  # C++ plugin code generator.
  native.bind(
      name = "grpc_cpp_plugin",
      actual = "@grpc//:grpc_cpp_plugin",
  )

  native.bind(
      name = "grpc_lib",
      actual = "@grpc//:grpc++_unsecure",
  )

  native.new_http_archive(
      name = "linenoise",
      sha256 = "7f51f45887a3d31b4ce4fa5965210a5e64637ceac12720cfce7954d6a2e812f7",
      urls = [
          "https://mirror.bazel.build/github.com/antirez/linenoise/archive/c894b9e59f02203dbe4e2be657572cf88c4230c3.tar.gz",
          # "https://github.com/antirez/linenoise/archive/c894b9e59f02203dbe4e2be657572cf88c4230c3.tar.gz",
      ],
      strip_prefix = "linenoise-c894b9e59f02203dbe4e2be657572cf88c4230c3",
      build_file = str(Label("//third_party:linenoise.BUILD")),
  )

  # TODO(phawkins): currently, this rule uses an unofficial LLVM mirror.
  # Switch to an official source of snapshots if/when possible.
  temp_workaround_http_archive(
      name = "llvm",
      urls = [
          "https://mirror.bazel.build/github.com/llvm-mirror/llvm/archive/618cf290880ae9cd87b4bbf6c9b1759476f422eb.tar.gz",
          "https://github.com/llvm-mirror/llvm/archive/618cf290880ae9cd87b4bbf6c9b1759476f422eb.tar.gz",
      ],
      sha256 = "ec2e032e58372c614c41b539c0309baa91843c30d7a9c6dee647dcd24be02e3c",
      strip_prefix = "llvm-618cf290880ae9cd87b4bbf6c9b1759476f422eb",
      build_file = str(Label("//third_party/llvm:llvm.BUILD")),
      repository = tf_repo_name,
  )

  native.new_http_archive(
      name = "lmdb",
      urls = [
          "https://mirror.bazel.build/github.com/LMDB/lmdb/archive/LMDB_0.9.19.tar.gz",
          # "https://github.com/LMDB/lmdb/archive/LMDB_0.9.19.tar.gz",
      ],
      sha256 = "108532fb94c6f227558d45be3f3347b52539f0f58290a7bb31ec06c462d05326",
      strip_prefix = "lmdb-LMDB_0.9.19/libraries/liblmdb",
      build_file = str(Label("//third_party:lmdb.BUILD")),
  )

  native.new_http_archive(
      name = "jsoncpp_git",
      urls = [
          "https://mirror.bazel.build/github.com/open-source-parsers/jsoncpp/archive/11086dd6a7eba04289944367ca82cea71299ed70.tar.gz",
          # "https://github.com/open-source-parsers/jsoncpp/archive/11086dd6a7eba04289944367ca82cea71299ed70.tar.gz",
      ],
      sha256 = "07d34db40593d257324ec5fb9debc4dc33f29f8fb44e33a2eeb35503e61d0fe2",
      strip_prefix = "jsoncpp-11086dd6a7eba04289944367ca82cea71299ed70",
      build_file = str(Label("//third_party:jsoncpp.BUILD")),
  )

  native.bind(
      name = "jsoncpp",
      actual = "@jsoncpp_git//:jsoncpp",
  )

  native.http_archive(
      name = "boringssl",
      urls = [
          "https://mirror.bazel.build/github.com/google/boringssl/archive/a0fb951d2a26a8ee746b52f3ba81ab011a0af778.tar.gz",
      ],
      sha256 = "524ba98a56300149696481b4cb9ddebd0c7b7ac9b9f6edee81da2d2d7e5d2bb3",
      strip_prefix = "boringssl-a0fb951d2a26a8ee746b52f3ba81ab011a0af778",
  )

  native.new_http_archive(
      name = "zlib_archive",
      urls = [
          "https://mirror.bazel.build/zlib.net/zlib-1.2.8.tar.gz",
          "http://zlib.net/fossils/zlib-1.2.8.tar.gz",
      ],
      sha256 = "36658cb768a54c1d4dec43c3116c27ed893e88b02ecfcb44f2166f9c0b7f2a0d",
      strip_prefix = "zlib-1.2.8",
      build_file = str(Label("//third_party:zlib.BUILD")),
  )

  native.bind(
      name = "zlib",
      actual = "@zlib_archive//:zlib",
  )

  native.new_http_archive(
      name = "fft2d",
      urls = [
          "https://mirror.bazel.build/www.kurims.kyoto-u.ac.jp/~ooura/fft.tgz",
          "http://www.kurims.kyoto-u.ac.jp/~ooura/fft.tgz",
      ],
      sha256 = "52bb637c70b971958ec79c9c8752b1df5ff0218a4db4510e60826e0cb79b5296",
      build_file = str(Label("//third_party/fft2d:fft2d.BUILD")),
  )

  temp_workaround_http_archive(
      name = "snappy",
      urls = [
          "https://mirror.bazel.build/github.com/google/snappy/archive/1.1.4.tar.gz",
          # "https://github.com/google/snappy/archive/1.1.4.tar.gz",
      ],
      sha256 = "2f7504c73d85bac842e893340333be8cb8561710642fc9562fccdd9d2c3fcc94",
      strip_prefix = "snappy-1.1.4",
      build_file = str(Label("//third_party:snappy.BUILD")),
      repository = tf_repo_name,
  )

  temp_workaround_http_archive(
      name = "nccl_archive",
      urls = [
          "https://mirror.bazel.build/github.com/nvidia/nccl/archive/03d856977ecbaac87e598c0c4bafca96761b9ac7.tar.gz",
          # "https://github.com/nvidia/nccl/archive/03d856977ecbaac87e598c0c4bafca96761b9ac7.tar.gz",
      ],
      sha256 = "2ca86fb6179ecbff789cc67c836139c1bbc0324ed8c04643405a30bf26325176",
      strip_prefix = "nccl-03d856977ecbaac87e598c0c4bafca96761b9ac7",
      build_file = str(Label("//third_party:nccl.BUILD")),
      repository = tf_repo_name,
  )

  temp_workaround_http_archive(
      name = "aws",
      urls = [
          "http://bazel-mirror.storage.googleapis.com/github.com/aws/aws-sdk-cpp/archive/1.0.90.tar.gz",
          # "https://github.com/aws/aws-sdk-cpp/archive/1.0.90.tar.gz",
      ],
      sha256 = "f599b57aec4f03ad696044dd430b2d201864113937353adc346f53ad47991319",
      strip_prefix = "aws-sdk-cpp-1.0.90",
      build_file = str(Label("//third_party:aws.BUILD")),
      repository = tf_repo_name
  )

  java_import_external(
      name = "junit",
      jar_sha256 = "59721f0805e223d84b90677887d9ff567dc534d7c502ca903c0c2b17f05c116a",
      jar_urls = [
          "https://mirror.bazel.build/repo1.maven.org/maven2/junit/junit/4.12/junit-4.12.jar",
          "http://repo1.maven.org/maven2/junit/junit/4.12/junit-4.12.jar",
          "http://maven.ibiblio.org/maven2/junit/junit/4.12/junit-4.12.jar",
      ],
      licenses = ["reciprocal"],  # Common Public License Version 1.0
      testonly_ = True,
      deps = ["@org_hamcrest_core"],
  )

  java_import_external(
      name = "org_hamcrest_core",
      jar_sha256 = "66fdef91e9739348df7a096aa384a5685f4e875584cce89386a7a47251c4d8e9",
      jar_urls = [
          "https://mirror.bazel.build/repo1.maven.org/maven2/org/hamcrest/hamcrest-core/1.3/hamcrest-core-1.3.jar",
          "http://repo1.maven.org/maven2/org/hamcrest/hamcrest-core/1.3/hamcrest-core-1.3.jar",
          "http://maven.ibiblio.org/maven2/org/hamcrest/hamcrest-core/1.3/hamcrest-core-1.3.jar",
      ],
      licenses = ["notice"],  # New BSD License
      testonly_ = True,
  )

  temp_workaround_http_archive(
      name = "jemalloc",
      urls = [
          "https://mirror.bazel.build/github.com/jemalloc/jemalloc/archive/4.4.0.tar.gz",
          # "https://github.com/jemalloc/jemalloc/archive/4.4.0.tar.gz",
      ],
      sha256 = "3c8f25c02e806c3ce0ab5fb7da1817f89fc9732709024e2a81b6b82f7cc792a8",
      strip_prefix = "jemalloc-4.4.0",
      build_file = str(Label("//third_party:jemalloc.BUILD")),
      repository = tf_repo_name,
  )

  java_import_external(
      name = "com_google_testing_compile",
      jar_sha256 = "edc180fdcd9f740240da1a7a45673f46f59c5578d8cd3fbc912161f74b5aebb8",
      jar_urls = [
          "http://mirror.bazel.build/repo1.maven.org/maven2/com/google/testing/compile/compile-testing/0.11/compile-testing-0.11.jar",
          "http://repo1.maven.org/maven2/com/google/testing/compile/compile-testing/0.11/compile-testing-0.11.jar",
          "http://maven.ibiblio.org/maven2/com/google/testing/compile/compile-testing/0.11/compile-testing-0.11.jar",
      ],
      licenses = ["notice"],  # New BSD License
      testonly_ = True,
      deps = ["@com_google_guava", "@com_google_truth"],
  )

  java_import_external(
      name = "com_google_truth",
      jar_sha256 = "032eddc69652b0a1f8d458f999b4a9534965c646b8b5de0eba48ee69407051df",
      jar_urls = [
          "http://mirror.bazel.build/repo1.maven.org/maven2/com/google/truth/truth/0.32/truth-0.32.jar",
          "http://repo1.maven.org/maven2/com/google/truth/truth/0.32/truth-0.32.jar",
      ],
      licenses = ["notice"],  # Apache 2.0
      testonly_ = True,
      deps = ["@com_google_guava"],
  )

  java_import_external(
      name = "javax_validation",
      jar_sha256 = "e459f313ebc6db2483f8ceaad39af07086361b474fa92e40f442e8de5d9895dc",
      jar_urls = [
          "http://mirror.bazel.build/repo1.maven.org/maven2/javax/validation/validation-api/1.0.0.GA/validation-api-1.0.0.GA.jar",
          "http://repo1.maven.org/maven2/javax/validation/validation-api/1.0.0.GA/validation-api-1.0.0.GA.jar",
      ],
      licenses = ["notice"],  # Apache 2.0
  )

  native.new_http_archive(
      name = "com_google_pprof",
      urls = [
          "https://mirror.bazel.build/github.com/google/pprof/archive/c0fb62ec88c411cc91194465e54db2632845b650.tar.gz",
          # "https://github.com/google/pprof/archive/c0fb62ec88c411cc91194465e54db2632845b650.tar.gz",
      ],
      sha256 = "e0928ca4aa10ea1e0551e2d7ce4d1d7ea2d84b2abbdef082b0da84268791d0c4",
      strip_prefix = "pprof-c0fb62ec88c411cc91194465e54db2632845b650",
      build_file = str(Label("//third_party:pprof.BUILD")),
  )

  native.new_http_archive(
      name = "cub_archive",
      urls = [
          "https://mirror.bazel.build/github.com/NVlabs/cub/archive/1.7.4.zip",
          # "https://github.com/NVlabs/cub/archive/1.7.4.zip",
      ],
      sha256 = "20a1a39fd97e5da7f40f5f2e7fd73fd2ea59f9dc4bb8a6c5f228aa543e727e31",
      strip_prefix = "cub-1.7.4",
      build_file = str(Label("//third_party:cub.BUILD")),
  )

  native.bind(
      name = "cub",
      actual = "@cub_archive//:cub",
  )

  native.new_http_archive(
      name = "cython",
      sha256 = "6dcd30b5ceb887b2b965ee7ceb82ea3acb5f0642fe2206c7636b45acea4798e5",
      urls = [
          "https://mirror.bazel.build/github.com/cython/cython/archive/3732784c45cfb040a5b0936951d196f83a12ea17.tar.gz",
          "https://github.com/cython/cython/archive/3732784c45cfb040a5b0936951d196f83a12ea17.tar.gz",
      ],
      strip_prefix = "cython-3732784c45cfb040a5b0936951d196f83a12ea17",
      build_file = str(Label("//third_party:cython.BUILD")),
  )

  native.http_archive(
      name = "bazel_toolchains",
      urls = [
          "https://mirror.bazel.build/github.com/bazelbuild/bazel-toolchains/archive/af4681c3d19f063f090222ec3d04108c4e0ca255.tar.gz",
          # "https://github.com/bazelbuild/bazel-toolchains/archive/af4681c3d19f063f090222ec3d04108c4e0ca255.tar.gz",
      ],
      sha256 = "d58bb2d6c8603f600d522b6104d6192a65339aa26cbba9f11ff5c4b36dedb928",
      strip_prefix = "bazel-toolchains-af4681c3d19f063f090222ec3d04108c4e0ca255",
  )

  native.new_http_archive(
      name = "arm_neon_2_x86_sse",
      sha256 = "c8d90aa4357f8079d427e87a6f4c493da1fa4140aee926c05902d7ec1533d9a5",
      strip_prefix = "ARM_NEON_2_x86_SSE-0f77d9d182265259b135dad949230ecbf1a2633d",
      urls = [
          "https://mirror.bazel.build/github.com/intel/ARM_NEON_2_x86_SSE/archive/0f77d9d182265259b135dad949230ecbf1a2633d.tar.gz",
          "https://github.com/intel/ARM_NEON_2_x86_SSE/archive/0f77d9d182265259b135dad949230ecbf1a2633d.tar.gz",
      ],
      build_file = str(Label("//third_party:arm_neon_2_x86_sse.BUILD")),
  )

  native.new_http_archive(
      name = "flatbuffers",
      build_file = "third_party/flatbuffers/flatbuffers.BUILD",
      strip_prefix = "flatbuffers-971a68110e4fc1bace10fcb6deeb189e7e1a34ce",
      sha256 = "874088d2ee0d9f8524191f77209556415f03dd44e156276edf19e5b90ceb5f55",
      urls = [
          "https://mirror.bazel.build/github.com/google/flatbuffers/archive/971a68110e4fc1bace10fcb6deeb189e7e1a34ce.tar.gz",
          "https://github.com/google/flatbuffers/archive/971a68110e4fc1bace10fcb6deeb189e7e1a34ce.tar.gz",
      ],
  )

  native.new_http_archive(
      name = "tflite_mobilenet",
      build_file = str(Label("//third_party:tflite_mobilenet.BUILD")),
      sha256 = "23f814d1c076bdf03715dfb6cab3713aa4fbdf040fd5448c43196bd2e97a4c1b",
      urls = [
          "https://storage.googleapis.com/download.tensorflow.org/models/tflite/mobilenet_v1_224_android_quant_2017_11_08.zip"
      ],
  )<|MERGE_RESOLUTION|>--- conflicted
+++ resolved
@@ -4,16 +4,11 @@
 
 load("//third_party/sycl:sycl_configure.bzl", "sycl_configure")
 load("//third_party/mkl:build_defs.bzl", "mkl_repository")
-<<<<<<< HEAD
 load("//third_party/acl:build_defs.bzl", "acl_repository")
-load("@io_bazel_rules_closure//closure/private:java_import_external.bzl",
-     "java_import_external")
-=======
 load(
     "@io_bazel_rules_closure//closure/private:java_import_external.bzl",
     "java_import_external",
 )
->>>>>>> eee9ecb0
 load("@io_bazel_rules_closure//closure:defs.bzl", "filegroup_external")
 load("//third_party/py:python_configure.bzl", "python_configure")
 load(
@@ -204,19 +199,11 @@
   native.new_http_archive(
       name = "eigen_archive",
       urls = [
-<<<<<<< HEAD
-          #"http://mirror.bazel.build/bitbucket.org/eigen/eigen/get/c484b7bc76d5.tar.gz",
-          "https://bitbucket.org/mehdi_goli/opencl/get/0701f78ee2de.tar.gz",
-      ],
-      #sha256 = "ca7beac153d4059c02c8fc59816c82d54ea47fe58365e8aded4082ded0b820c4",
-      strip_prefix = "mehdi_goli-opencl-0701f78ee2de",
-=======
           #"http://mirror.bazel.build/bitbucket.org/eigen/eigen/get/a61cbe42af5b.tar.gz",
           "https://bitbucket.org/mehdi_goli/opencl/get/0f66d0b9b580.tar.gz",
       ],
       #sha256 = "ca7beac153d4059c02c8fc59816c82d54ea47fe58365e8aded4082ded0b820c4",
       strip_prefix = "mehdi_goli-opencl-0f66d0b9b580",
->>>>>>> eee9ecb0
       build_file = str(Label("//third_party:eigen.BUILD")),
   )
 
