# TensorFlow external dependencies that can be loaded in WORKSPACE files.

load("//third_party/gpus:cuda_configure.bzl", "cuda_configure")
load("//third_party/tensorrt:tensorrt_configure.bzl", "tensorrt_configure")
load("//third_party/mkl:build_defs.bzl", "mkl_repository")
load("//third_party/acl:build_defs.bzl", "acl_repository")
load("//third_party/git:git_configure.bzl", "git_configure")
load("//third_party/py:python_configure.bzl", "python_configure")
load("//third_party/sycl:sycl_configure.bzl", "sycl_configure")
load("//third_party/toolchains/clang6:repo.bzl", "clang6_configure")
load("//third_party/toolchains/cpus/arm:arm_compiler_configure.bzl", "arm_compiler_configure")
load("//third_party:repo.bzl", "tf_http_archive")
load("@io_bazel_rules_closure//closure/private:java_import_external.bzl", "java_import_external")
load("@io_bazel_rules_closure//closure:defs.bzl", "filegroup_external")

def _extract_version_number(bazel_version):
  """Extracts the semantic version number from a version string

  Args:
    bazel_version: the version string that begins with the semantic version
      e.g. "1.2.3rc1 abc1234" where "abc1234" is a commit hash.

  Returns:
    The semantic version string, like "1.2.3".
  """
  for i in range(len(bazel_version)):
    c = bazel_version[i]
    if not (c.isdigit() or c == "."):
      return bazel_version[:i]
  return bazel_version

# Parse the bazel version string from `native.bazel_version`.
# e.g.
# "0.10.0rc1 abc123d" => (0, 10, 0)
# "0.3.0" => (0, 3, 0)
def _parse_bazel_version(bazel_version):
  """Parses a version string into a 3-tuple of ints

  int tuples can be compared directly using binary operators (<, >).

  Args:
    bazel_version: the Bazel version string

  Returns:
    An int 3-tuple of a (major, minor, patch) version.
  """

  version = _extract_version_number(bazel_version)
  return tuple([int(n) for n in version.split(".")])

def check_bazel_version_at_least(minimum_bazel_version):
  if "bazel_version" not in dir(native):
    fail("\nCurrent Bazel version is lower than 0.2.1, expected at least %s\n" % minimum_bazel_version)
  elif not native.bazel_version:
    print("\nCurrent Bazel is not a release version, cannot check for compatibility.")
    print("Make sure that you are running at least Bazel %s.\n" % minimum_bazel_version)
    return

  if _parse_bazel_version(native.bazel_version) < _parse_bazel_version(minimum_bazel_version):
    fail("\nCurrent Bazel version is {}, expected at least {}\n".format(
        native.bazel_version, minimum_bazel_version))

# If TensorFlow is linked as a submodule.
# path_prefix is no longer used.
# tf_repo_name is thought to be under consideration.
def tf_workspace(path_prefix="", tf_repo_name=""):
  # We must check the bazel version before trying to parse any other BUILD
  # files, in case the parsing of those build files depends on the bazel
  # version we require here.
  check_bazel_version_at_least("0.5.4")
  clang6_configure(name="local_config_clang6")
  cuda_configure(name="local_config_cuda")
  tensorrt_configure(name="local_config_tensorrt")
  git_configure(name="local_config_git")
  sycl_configure(name="local_config_sycl")
  python_configure(name="local_config_python")

  # Point //external/local_config_arm_compiler to //external/arm_compiler
  arm_compiler_configure(
      name="local_config_arm_compiler",
      remote_config_repo="../arm_compiler",
      build_file = str(Label("//third_party/toolchains/cpus/arm:BUILD")))

  mkl_repository(
      name = "mkl",
      urls = [
          "https://mirror.bazel.build/github.com/01org/mkl-dnn/releases/download/v0.11/mklml_lnx_2018.0.1.20171007.tgz",
          "https://github.com/01org/mkl-dnn/releases/download/v0.11/mklml_lnx_2018.0.1.20171007.tgz",
      ],
      sha256 = "6b07cb7e5451db67c2e31e785ae458b18f7f363c60a61685488f69e9ae7199d4",
      strip_prefix = "mklml_lnx_2018.0.1.20171007",
      build_file = str(Label("//third_party/mkl:mkl.BUILD")),
  )

  acl_repository(
      name = "acl",
      urls = [
<<<<<<< HEAD
          "https://github.com/ARM-software/ComputeLibrary/archive/6943bb00e79fe2ea4c127dc04b3440c5b0b29ce0.tar.gz",
      ],
      strip_prefix = "ComputeLibrary-6943bb00e79fe2ea4c127dc04b3440c5b0b29ce0",
=======
          "https://github.com/ARM-software/ComputeLibrary/archive/6bc7b9046ae6ed4e4b574675e0c597b5d39a7423.tar.gz",
      ],
      strip_prefix = "ComputeLibrary-6bc7b9046ae6ed4e4b574675e0c597b5d39a7423",
>>>>>>> 4194f2b5
      build_file = str(Label("//third_party/acl:acl.BUILD")),
      repository = tf_repo_name,
  )

  if path_prefix:
    print("path_prefix was specified to tf_workspace but is no longer used " +
          "and will be removed in the future.")

  tf_http_archive(
      name = "mkl_dnn",
      urls = [
          "https://mirror.bazel.build/github.com/01org/mkl-dnn/archive/e0bfcaa7fcb2b1e1558f5f0676933c1db807a729.tar.gz",
          "https://github.com/01org/mkl-dnn/archive/e0bfcaa7fcb2b1e1558f5f0676933c1db807a729.tar.gz",
      ],
      sha256 = "02e244f63dd95402691a361392504c143eede9a89043426f174836638a9cbf09",
      strip_prefix = "mkl-dnn-e0bfcaa7fcb2b1e1558f5f0676933c1db807a729",
      build_file = str(Label("//third_party/mkl_dnn:mkldnn.BUILD")),
  )

  tf_http_archive(
      name = "com_google_absl",
      urls = [
          "https://mirror.bazel.build/github.com/abseil/abseil-cpp/archive/720c017e30339fd1786ce4aac68bc8559736e53f.tar.gz",
          "https://github.com/abseil/abseil-cpp/archive/720c017e30339fd1786ce4aac68bc8559736e53f.tar.gz",
      ],
     sha256 = "5996380e3e8b981f55d1c8d58e709c00dbb4806ba367be75d0925a68cc2f6478",
     strip_prefix = "abseil-cpp-720c017e30339fd1786ce4aac68bc8559736e53f",
     build_file = str(Label("//third_party:com_google_absl.BUILD")),
  )

  tf_http_archive(
      name = "eigen_archive",
      urls = [
<<<<<<< HEAD
          #"http://mirror.bazel.build/bitbucket.org/eigen/eigen/get/c484b7bc76d5.tar.gz",
          "https://bitbucket.org/mehdi_goli/opencl/get/07e35b586050.tar.gz",
      ],
      #sha256 = "ca7beac153d4059c02c8fc59816c82d54ea47fe58365e8aded4082ded0b820c4",
      strip_prefix = "mehdi_goli-opencl-07e35b586050",
=======
          "http://mirror.bazel.build/bitbucket.org/mehdi_goli/opencl/get/1de536de7676.tar.gz",
          "https://bitbucket.org/mehdi_goli/opencl/get/1de536de7676.tar.gz",
      ],
      sha256 = "551dea0cec4ca75434c73421d6569b8044a87487c0f7e5d566d6210a6cdb8c69",
      strip_prefix = "mehdi_goli-opencl-1de536de7676",
>>>>>>> 4194f2b5
      build_file = str(Label("//third_party:eigen.BUILD")),
  )

  tf_http_archive(
      name = "arm_compiler",
      sha256 = "970285762565c7890c6c087d262b0a18286e7d0384f13a37786d8521773bc969",
      strip_prefix = "tools-0e906ebc527eab1cdbf7adabff5b474da9562e9f/arm-bcm2708/arm-rpi-4.9.3-linux-gnueabihf",
      urls = [
          "https://mirror.bazel.build/github.com/raspberrypi/tools/archive/0e906ebc527eab1cdbf7adabff5b474da9562e9f.tar.gz",
          # Please uncomment me, when the next upgrade happens. Then
          # remove the whitelist entry in third_party/repo.bzl.
          # "https://github.com/raspberrypi/tools/archive/0e906ebc527eab1cdbf7adabff5b474da9562e9f.tar.gz",
      ],
      build_file = str(Label("//:arm_compiler.BUILD")),
  )

  tf_http_archive(
      name = "libxsmm_archive",
      urls = [
          "https://mirror.bazel.build/github.com/hfp/libxsmm/archive/1.8.1.tar.gz",
          "https://github.com/hfp/libxsmm/archive/1.8.1.tar.gz",
      ],
      sha256 = "2ade869c3f42f23b5263c7d594aa3c7e5e61ac6a3afcaf5d6e42899d2a7986ce",
      strip_prefix = "libxsmm-1.8.1",
      build_file = str(Label("//third_party:libxsmm.BUILD")),
  )

  tf_http_archive(
      name = "ortools_archive",
      urls = [
          "https://mirror.bazel.build/github.com/google/or-tools/archive/253f7955c6a1fd805408fba2e42ac6d45b312d15.tar.gz",
          # Please uncomment me, when the next upgrade happens. Then
          # remove the whitelist entry in third_party/repo.bzl.
          # "https://github.com/google/or-tools/archive/253f7955c6a1fd805408fba2e42ac6d45b312d15.tar.gz",
      ],
      sha256 = "932075525642b04ac6f1b50589f1df5cd72ec2f448b721fd32234cf183f0e755",
      strip_prefix = "or-tools-253f7955c6a1fd805408fba2e42ac6d45b312d15/src",
      build_file = str(Label("//third_party:ortools.BUILD")),
  )

  tf_http_archive(
      name = "com_googlesource_code_re2",
      urls = [
          "https://mirror.bazel.build/github.com/google/re2/archive/26cd968b735e227361c9703683266f01e5df7857.tar.gz",
          "https://github.com/google/re2/archive/26cd968b735e227361c9703683266f01e5df7857.tar.gz",

      ],
      sha256 = "e57eeb837ac40b5be37b2c6197438766e73343ffb32368efea793dfd8b28653b",
      strip_prefix = "re2-26cd968b735e227361c9703683266f01e5df7857",
  )

  tf_http_archive(
      name = "gemmlowp",
      urls = [
          "https://mirror.bazel.build/github.com/google/gemmlowp/archive/d4d1e29a62192d8defdc057b913ef36ca582ac98.zip",
          "https://github.com/google/gemmlowp/archive/d4d1e29a62192d8defdc057b913ef36ca582ac98.zip",
      ],
      sha256 = "e2bee7afd3c43028f23dd0d7f85ddd8b21aaf79c572b658e56164ef502b2b9c7",
      strip_prefix = "gemmlowp-d4d1e29a62192d8defdc057b913ef36ca582ac98",
  )

  tf_http_archive(
      name = "farmhash_archive",
      urls = [
          "https://mirror.bazel.build/github.com/google/farmhash/archive/816a4ae622e964763ca0862d9dbd19324a1eaf45.tar.gz",
          "https://github.com/google/farmhash/archive/816a4ae622e964763ca0862d9dbd19324a1eaf45.tar.gz",
      ],
      sha256 = "6560547c63e4af82b0f202cb710ceabb3f21347a4b996db565a411da5b17aba0",
      strip_prefix = "farmhash-816a4ae622e964763ca0862d9dbd19324a1eaf45",
      build_file = str(Label("//third_party:farmhash.BUILD")),
  )

  tf_http_archive(
      name = "highwayhash",
      urls = [
          "https://mirror.bazel.build/github.com/google/highwayhash/archive/dfcb97ca4fe9277bf9dc1802dd979b071896453b.tar.gz",
          "https://github.com/google/highwayhash/archive/dfcb97ca4fe9277bf9dc1802dd979b071896453b.tar.gz",
      ],
      sha256 = "0f30a15b1566d93f146c8d149878a06e91d9bb7ec2cfd76906df62a82be4aac9",
      strip_prefix = "highwayhash-dfcb97ca4fe9277bf9dc1802dd979b071896453b",
      build_file = str(Label("//third_party:highwayhash.BUILD")),
  )

  tf_http_archive(
      name = "nasm",
      urls = [
          "https://mirror.bazel.build/www.nasm.us/pub/nasm/releasebuilds/2.12.02/nasm-2.12.02.tar.bz2",
          "http://pkgs.fedoraproject.org/repo/pkgs/nasm/nasm-2.12.02.tar.bz2/d15843c3fb7db39af80571ee27ec6fad/nasm-2.12.02.tar.bz2",
      ],
      sha256 = "00b0891c678c065446ca59bcee64719d0096d54d6886e6e472aeee2e170ae324",
      strip_prefix = "nasm-2.12.02",
      build_file = str(Label("//third_party:nasm.BUILD")),
  )

  tf_http_archive(
      name = "jpeg",
      urls = [
          "https://mirror.bazel.build/github.com/libjpeg-turbo/libjpeg-turbo/archive/1.5.1.tar.gz",
          "https://github.com/libjpeg-turbo/libjpeg-turbo/archive/1.5.1.tar.gz",
      ],
      sha256 = "c15a9607892113946379ccea3ca8b85018301b200754f209453ab21674268e77",
      strip_prefix = "libjpeg-turbo-1.5.1",
      build_file = str(Label("//third_party/jpeg:jpeg.BUILD")),
  )

  tf_http_archive(
      name = "png_archive",
      urls = [
          "https://mirror.bazel.build/github.com/glennrp/libpng/archive/v1.2.53.tar.gz",
          "https://github.com/glennrp/libpng/archive/v1.2.53.tar.gz",
      ],
      sha256 = "716c59c7dfc808a4c368f8ada526932be72b2fcea11dd85dc9d88b1df1dfe9c2",
      strip_prefix = "libpng-1.2.53",
      build_file = str(Label("//third_party:png.BUILD")),
  )

  tf_http_archive(
      name = "org_sqlite",
      urls = [
          "https://mirror.bazel.build/www.sqlite.org/2017/sqlite-amalgamation-3200000.zip",
          "http://www.sqlite.org/2017/sqlite-amalgamation-3200000.zip",
      ],
      sha256 = "208780b3616f9de0aeb50822b7a8f5482f6515193859e91ed61637be6ad74fd4",
      strip_prefix = "sqlite-amalgamation-3200000",
      build_file = str(Label("//third_party:sqlite.BUILD")),
  )

  tf_http_archive(
      name = "gif_archive",
      urls = [
          "https://mirror.bazel.build/ufpr.dl.sourceforge.net/project/giflib/giflib-5.1.4.tar.gz",
          "http://pilotfiber.dl.sourceforge.net/project/giflib/giflib-5.1.4.tar.gz",
      ],
      sha256 = "34a7377ba834397db019e8eb122e551a49c98f49df75ec3fcc92b9a794a4f6d1",
      strip_prefix = "giflib-5.1.4",
      build_file = str(Label("//third_party:gif.BUILD")),
  )

  tf_http_archive(
      name = "six_archive",
      urls = [
          "https://mirror.bazel.build/pypi.python.org/packages/source/s/six/six-1.10.0.tar.gz",
          "https://pypi.python.org/packages/source/s/six/six-1.10.0.tar.gz",
      ],
      sha256 = "105f8d68616f8248e24bf0e9372ef04d3cc10104f1980f54d57b2ce73a5ad56a",
      strip_prefix = "six-1.10.0",
      build_file = str(Label("//third_party:six.BUILD")),
  )

  tf_http_archive(
      name = "astor_archive",
      urls = [
          "https://mirror.bazel.build/pypi.python.org/packages/d8/be/c4276b3199ec3feee2a88bc64810fbea8f26d961e0a4cd9c68387a9f35de/astor-0.6.2.tar.gz",
          "https://pypi.python.org/packages/d8/be/c4276b3199ec3feee2a88bc64810fbea8f26d961e0a4cd9c68387a9f35de/astor-0.6.2.tar.gz",
      ],
      sha256 = "ff6d2e2962d834acb125cc4dcc80c54a8c17c253f4cc9d9c43b5102a560bb75d",
      strip_prefix = "astor-0.6.2",
      build_file = str(Label("//third_party:astor.BUILD")),
  )

  tf_http_archive(
      name = "gast_archive",
      urls = [
          "https://mirror.bazel.build/pypi.python.org/packages/5c/78/ff794fcae2ce8aa6323e789d1f8b3b7765f601e7702726f430e814822b96/gast-0.2.0.tar.gz",
          "https://pypi.python.org/packages/5c/78/ff794fcae2ce8aa6323e789d1f8b3b7765f601e7702726f430e814822b96/gast-0.2.0.tar.gz",
      ],
      sha256 = "7068908321ecd2774f145193c4b34a11305bd104b4551b09273dfd1d6a374930",
      strip_prefix = "gast-0.2.0",
      build_file = str(Label("//third_party:gast.BUILD")),
  )

  tf_http_archive(
      name = "termcolor_archive",
      urls = [
          "https://mirror.bazel.build/pypi.python.org/packages/8a/48/a76be51647d0eb9f10e2a4511bf3ffb8cc1e6b14e9e4fab46173aa79f981/termcolor-1.1.0.tar.gz",
          "https://pypi.python.org/packages/8a/48/a76be51647d0eb9f10e2a4511bf3ffb8cc1e6b14e9e4fab46173aa79f981/termcolor-1.1.0.tar.gz",
      ],
      sha256 = "1d6d69ce66211143803fbc56652b41d73b4a400a2891d7bf7a1cdf4c02de613b",
      strip_prefix = "termcolor-1.1.0",
      build_file = str(Label("//third_party:termcolor.BUILD")),
  )

  tf_http_archive(
      name = "absl_py",
      urls = [
          "https://mirror.bazel.build/github.com/abseil/abseil-py/archive/acec853355ef987eae48a8d87a79351c15dff593.tar.gz",
          "https://github.com/abseil/abseil-py/archive/acec853355ef987eae48a8d87a79351c15dff593.tar.gz",
      ],
      sha256 = "29e4584e778bee13aa4093824133d131d927cc160561892880118d9ff7b95a6a",
      strip_prefix = "abseil-py-acec853355ef987eae48a8d87a79351c15dff593",
  )

  tf_http_archive(
      name = "org_python_pypi_backports_weakref",
      urls = [
          "https://mirror.bazel.build/pypi.python.org/packages/bc/cc/3cdb0a02e7e96f6c70bd971bc8a90b8463fda83e264fa9c5c1c98ceabd81/backports.weakref-1.0rc1.tar.gz",
          "https://pypi.python.org/packages/bc/cc/3cdb0a02e7e96f6c70bd971bc8a90b8463fda83e264fa9c5c1c98ceabd81/backports.weakref-1.0rc1.tar.gz",
      ],
      sha256 = "8813bf712a66b3d8b85dc289e1104ed220f1878cf981e2fe756dfaabe9a82892",
      strip_prefix = "backports.weakref-1.0rc1/src",
      build_file = str(Label("//third_party:backports_weakref.BUILD")),
  )

  tf_http_archive(
      name = "com_github_andreif_codegen",
      urls = [
          "https://mirror.bazel.build/github.com/andreif/codegen/archive/1.0.tar.gz",
          "https://github.com/andreif/codegen/archive/1.0.tar.gz",
      ],
      sha256 = "2dadd04a2802de27e0fe5a19b76538f6da9d39ff244036afa00c1bba754de5ee",
      strip_prefix = "codegen-1.0",
      build_file = str(Label("//third_party:codegen.BUILD")),
  )

  filegroup_external(
      name = "org_python_license",
      licenses = ["notice"],  # Python 2.0
      sha256_urls = {
          "b5556e921715ddb9242c076cae3963f483aa47266c5e37ea4c187f77cc79501c": [
              "https://mirror.bazel.build/docs.python.org/2.7/_sources/license.txt",
              "https://docs.python.org/2.7/_sources/license.txt",
          ],
      },
  )

  tf_http_archive(
      name = "protobuf_archive",
      urls = [
          "https://mirror.bazel.build/github.com/google/protobuf/archive/396336eb961b75f03b25824fe86cf6490fb75e3a.tar.gz",
          "https://github.com/google/protobuf/archive/396336eb961b75f03b25824fe86cf6490fb75e3a.tar.gz",
      ],
      sha256 = "846d907acf472ae233ec0882ef3a2d24edbbe834b80c305e867ac65a1f2c59e3",
      strip_prefix = "protobuf-396336eb961b75f03b25824fe86cf6490fb75e3a",
  )

  # We need to import the protobuf library under the names com_google_protobuf
  # and com_google_protobuf_cc to enable proto_library support in bazel.
  # Unfortunately there is no way to alias http_archives at the moment.
  tf_http_archive(
      name = "com_google_protobuf",
      urls = [
          "https://mirror.bazel.build/github.com/google/protobuf/archive/396336eb961b75f03b25824fe86cf6490fb75e3a.tar.gz",
          "https://github.com/google/protobuf/archive/396336eb961b75f03b25824fe86cf6490fb75e3a.tar.gz",
      ],
      sha256 = "846d907acf472ae233ec0882ef3a2d24edbbe834b80c305e867ac65a1f2c59e3",
      strip_prefix = "protobuf-396336eb961b75f03b25824fe86cf6490fb75e3a",
  )

  tf_http_archive(
      name = "com_google_protobuf_cc",
      urls = [
          "https://mirror.bazel.build/github.com/google/protobuf/archive/396336eb961b75f03b25824fe86cf6490fb75e3a.tar.gz",
          "https://github.com/google/protobuf/archive/396336eb961b75f03b25824fe86cf6490fb75e3a.tar.gz",
      ],
      sha256 = "846d907acf472ae233ec0882ef3a2d24edbbe834b80c305e867ac65a1f2c59e3",
      strip_prefix = "protobuf-396336eb961b75f03b25824fe86cf6490fb75e3a",
  )

  tf_http_archive(
      name = "nsync",
      urls = [
          "https://mirror.bazel.build/github.com/google/nsync/archive/8502189abfa44c249c01c2cad64e6ed660a9a668.tar.gz",
          "https://github.com/google/nsync/archive/8502189abfa44c249c01c2cad64e6ed660a9a668.tar.gz",
      ],
      sha256 = "51f81ff4202bbb820cdbedc061bd2eb6765f2b5c06489e7a8694bedac329e8f8",
      strip_prefix = "nsync-8502189abfa44c249c01c2cad64e6ed660a9a668",
  )

  tf_http_archive(
      name = "com_google_googletest",
      urls = [
          "https://mirror.bazel.build/github.com/google/googletest/archive/9816b96a6ddc0430671693df90192bbee57108b6.zip",
          "https://github.com/google/googletest/archive/9816b96a6ddc0430671693df90192bbee57108b6.zip",
      ],
      sha256 = "9cbca84c4256bed17df2c8f4d00c912c19d247c11c9ba6647cd6dd5b5c996b8d",
      strip_prefix = "googletest-9816b96a6ddc0430671693df90192bbee57108b6",
  )

  tf_http_archive(
      name = "com_github_gflags_gflags",
      urls = [
          "https://mirror.bazel.build/github.com/gflags/gflags/archive/f8a0efe03aa69b3336d8e228b37d4ccb17324b88.tar.gz",
          "https://github.com/gflags/gflags/archive/f8a0efe03aa69b3336d8e228b37d4ccb17324b88.tar.gz",
      ],
      sha256 = "4d222fab8f1ede4709cdff417d15a1336f862d7334a81abf76d09c15ecf9acd1",
      strip_prefix = "gflags-f8a0efe03aa69b3336d8e228b37d4ccb17324b88",
  )

  tf_http_archive(
      name = "pcre",
      sha256 = "ccdf7e788769838f8285b3ee672ed573358202305ee361cfec7a4a4fb005bbc7",
      urls = [
          "https://mirror.bazel.build/ftp.exim.org/pub/pcre/pcre-8.39.tar.gz",
          "http://ftp.exim.org/pub/pcre/pcre-8.39.tar.gz",
      ],
      strip_prefix = "pcre-8.39",
      build_file = str(Label("//third_party:pcre.BUILD")),
  )

  tf_http_archive(
      name = "swig",
      sha256 = "58a475dbbd4a4d7075e5fe86d4e54c9edde39847cdb96a3053d87cb64a23a453",
      urls = [
          "https://mirror.bazel.build/ufpr.dl.sourceforge.net/project/swig/swig/swig-3.0.8/swig-3.0.8.tar.gz",
          "http://ufpr.dl.sourceforge.net/project/swig/swig/swig-3.0.8/swig-3.0.8.tar.gz",
          "http://pilotfiber.dl.sourceforge.net/project/swig/swig/swig-3.0.8/swig-3.0.8.tar.gz",
      ],
      strip_prefix = "swig-3.0.8",
      build_file = str(Label("//third_party:swig.BUILD")),
  )

  tf_http_archive(
      name = "curl",
      sha256 = "ff3e80c1ca6a068428726cd7dd19037a47cc538ce58ef61c59587191039b2ca6",
      urls = [
          "https://mirror.bazel.build/curl.haxx.se/download/curl-7.49.1.tar.gz",
          "https://curl.haxx.se/download/curl-7.49.1.tar.gz",
      ],
      strip_prefix = "curl-7.49.1",
      build_file = str(Label("//third_party:curl.BUILD")),
  )

  tf_http_archive(
      name = "grpc",
      urls = [
          "https://mirror.bazel.build/github.com/grpc/grpc/archive/730b778632e79cc3c96ad237f282d687ee325ce7.tar.gz",
          "https://github.com/grpc/grpc/archive/730b778632e79cc3c96ad237f282d687ee325ce7.tar.gz",
      ],
      sha256 = "8c91a8d12e1e868cf51f7340b75507a8aa017a7e1b56f46ed6816aeb803dc9bd",
      strip_prefix = "grpc-730b778632e79cc3c96ad237f282d687ee325ce7",
  )

  tf_http_archive(
      name = "linenoise",
      sha256 = "7f51f45887a3d31b4ce4fa5965210a5e64637ceac12720cfce7954d6a2e812f7",
      urls = [
          "https://mirror.bazel.build/github.com/antirez/linenoise/archive/c894b9e59f02203dbe4e2be657572cf88c4230c3.tar.gz",
          "https://github.com/antirez/linenoise/archive/c894b9e59f02203dbe4e2be657572cf88c4230c3.tar.gz",
      ],
      strip_prefix = "linenoise-c894b9e59f02203dbe4e2be657572cf88c4230c3",
      build_file = str(Label("//third_party:linenoise.BUILD")),
  )

  # TODO(phawkins): currently, this rule uses an unofficial LLVM mirror.
  # Switch to an official source of snapshots if/when possible.
  tf_http_archive(
      name = "llvm",
      urls = [
          "https://mirror.bazel.build/github.com/llvm-mirror/llvm/archive/562d4e516ab92302b34b7f4c8833455699bb48de.tar.gz",
          "https://github.com/llvm-mirror/llvm/archive/562d4e516ab92302b34b7f4c8833455699bb48de.tar.gz",
      ],
      sha256 = "cd041cda90f2e29fd3053f3faca182ad7ed871045d789c339d0f7c7d25310ef2",
      strip_prefix = "llvm-562d4e516ab92302b34b7f4c8833455699bb48de",
      build_file = str(Label("//third_party/llvm:llvm.BUILD")),
  )

  tf_http_archive(
      name = "lmdb",
      urls = [
          "https://mirror.bazel.build/github.com/LMDB/lmdb/archive/LMDB_0.9.19.tar.gz",
          "https://github.com/LMDB/lmdb/archive/LMDB_0.9.19.tar.gz",
      ],
      sha256 = "108532fb94c6f227558d45be3f3347b52539f0f58290a7bb31ec06c462d05326",
      strip_prefix = "lmdb-LMDB_0.9.19/libraries/liblmdb",
      build_file = str(Label("//third_party:lmdb.BUILD")),
  )

  tf_http_archive(
      name = "jsoncpp_git",
      urls = [
          "https://mirror.bazel.build/github.com/open-source-parsers/jsoncpp/archive/11086dd6a7eba04289944367ca82cea71299ed70.tar.gz",
          "https://github.com/open-source-parsers/jsoncpp/archive/11086dd6a7eba04289944367ca82cea71299ed70.tar.gz",
      ],
      sha256 = "07d34db40593d257324ec5fb9debc4dc33f29f8fb44e33a2eeb35503e61d0fe2",
      strip_prefix = "jsoncpp-11086dd6a7eba04289944367ca82cea71299ed70",
      build_file = str(Label("//third_party:jsoncpp.BUILD")),
  )

  tf_http_archive(
      name = "boringssl",
      urls = [
          "https://mirror.bazel.build/github.com/google/boringssl/archive/a0fb951d2a26a8ee746b52f3ba81ab011a0af778.tar.gz",
          "https://github.com/google/boringssl/archive/a0fb951d2a26a8ee746b52f3ba81ab011a0af778.tar.gz",
      ],
      sha256 = "524ba98a56300149696481b4cb9ddebd0c7b7ac9b9f6edee81da2d2d7e5d2bb3",
      strip_prefix = "boringssl-a0fb951d2a26a8ee746b52f3ba81ab011a0af778",
  )

  tf_http_archive(
      name = "zlib_archive",
      urls = [
          "https://mirror.bazel.build/zlib.net/zlib-1.2.8.tar.gz",
          "http://zlib.net/fossils/zlib-1.2.8.tar.gz",
      ],
      sha256 = "36658cb768a54c1d4dec43c3116c27ed893e88b02ecfcb44f2166f9c0b7f2a0d",
      strip_prefix = "zlib-1.2.8",
      build_file = str(Label("//third_party:zlib.BUILD")),
  )

  tf_http_archive(
      name = "fft2d",
      urls = [
          "https://mirror.bazel.build/www.kurims.kyoto-u.ac.jp/~ooura/fft.tgz",
          "http://www.kurims.kyoto-u.ac.jp/~ooura/fft.tgz",
      ],
      sha256 = "52bb637c70b971958ec79c9c8752b1df5ff0218a4db4510e60826e0cb79b5296",
      build_file = str(Label("//third_party/fft2d:fft2d.BUILD")),
  )

  tf_http_archive(
      name = "snappy",
      urls = [
          "https://mirror.bazel.build/github.com/google/snappy/archive/1.1.4.tar.gz",
          "https://github.com/google/snappy/archive/1.1.4.tar.gz",
      ],
      sha256 = "2f7504c73d85bac842e893340333be8cb8561710642fc9562fccdd9d2c3fcc94",
      strip_prefix = "snappy-1.1.4",
      build_file = str(Label("//third_party:snappy.BUILD")),
  )

  tf_http_archive(
      name = "nccl_archive",
      urls = [
          "https://mirror.bazel.build/github.com/nvidia/nccl/archive/03d856977ecbaac87e598c0c4bafca96761b9ac7.tar.gz",
          "https://github.com/nvidia/nccl/archive/03d856977ecbaac87e598c0c4bafca96761b9ac7.tar.gz",
      ],
      sha256 = "2ca86fb6179ecbff789cc67c836139c1bbc0324ed8c04643405a30bf26325176",
      strip_prefix = "nccl-03d856977ecbaac87e598c0c4bafca96761b9ac7",
      build_file = str(Label("//third_party:nccl.BUILD")),
  )

  tf_http_archive(
      name = "kafka",
      urls = [
          "https://mirror.bazel.build/github.com/edenhill/librdkafka/archive/v0.11.1.tar.gz",
          "https://github.com/edenhill/librdkafka/archive/v0.11.1.tar.gz",
      ],
      sha256 = "dd035d57c8f19b0b612dd6eefe6e5eebad76f506e302cccb7c2066f25a83585e",
      strip_prefix = "librdkafka-0.11.1",
      build_file = str(Label("//third_party:kafka/BUILD")),
      patch_file = str(Label("//third_party/kafka:config.patch")),
  )

  tf_http_archive(
      name = "aws",
      urls = [
          "https://mirror.bazel.build/github.com/aws/aws-sdk-cpp/archive/1.3.15.tar.gz",
          "https://github.com/aws/aws-sdk-cpp/archive/1.3.15.tar.gz",
      ],
      sha256 = "b888d8ce5fc10254c3dd6c9020c7764dd53cf39cf011249d0b4deda895de1b7c",
      strip_prefix = "aws-sdk-cpp-1.3.15",
      build_file = str(Label("//third_party:aws.BUILD")),
  )

  java_import_external(
      name = "junit",
      jar_sha256 = "59721f0805e223d84b90677887d9ff567dc534d7c502ca903c0c2b17f05c116a",
      jar_urls = [
          "https://mirror.bazel.build/repo1.maven.org/maven2/junit/junit/4.12/junit-4.12.jar",
          "http://repo1.maven.org/maven2/junit/junit/4.12/junit-4.12.jar",
          "http://maven.ibiblio.org/maven2/junit/junit/4.12/junit-4.12.jar",
      ],
      licenses = ["reciprocal"],  # Common Public License Version 1.0
      testonly_ = True,
      deps = ["@org_hamcrest_core"],
  )

  java_import_external(
      name = "org_hamcrest_core",
      jar_sha256 = "66fdef91e9739348df7a096aa384a5685f4e875584cce89386a7a47251c4d8e9",
      jar_urls = [
          "https://mirror.bazel.build/repo1.maven.org/maven2/org/hamcrest/hamcrest-core/1.3/hamcrest-core-1.3.jar",
          "http://repo1.maven.org/maven2/org/hamcrest/hamcrest-core/1.3/hamcrest-core-1.3.jar",
          "http://maven.ibiblio.org/maven2/org/hamcrest/hamcrest-core/1.3/hamcrest-core-1.3.jar",
      ],
      licenses = ["notice"],  # New BSD License
      testonly_ = True,
  )

  tf_http_archive(
      name = "jemalloc",
      urls = [
          "https://mirror.bazel.build/github.com/jemalloc/jemalloc/archive/4.4.0.tar.gz",
          "https://github.com/jemalloc/jemalloc/archive/4.4.0.tar.gz",
      ],
      sha256 = "3c8f25c02e806c3ce0ab5fb7da1817f89fc9732709024e2a81b6b82f7cc792a8",
      strip_prefix = "jemalloc-4.4.0",
      build_file = str(Label("//third_party:jemalloc.BUILD")),
  )

  java_import_external(
      name = "com_google_testing_compile",
      jar_sha256 = "edc180fdcd9f740240da1a7a45673f46f59c5578d8cd3fbc912161f74b5aebb8",
      jar_urls = [
          "http://mirror.bazel.build/repo1.maven.org/maven2/com/google/testing/compile/compile-testing/0.11/compile-testing-0.11.jar",
          "http://repo1.maven.org/maven2/com/google/testing/compile/compile-testing/0.11/compile-testing-0.11.jar",
          "http://maven.ibiblio.org/maven2/com/google/testing/compile/compile-testing/0.11/compile-testing-0.11.jar",
      ],
      licenses = ["notice"],  # New BSD License
      testonly_ = True,
      deps = ["@com_google_guava", "@com_google_truth"],
  )

  java_import_external(
      name = "com_google_truth",
      jar_sha256 = "032eddc69652b0a1f8d458f999b4a9534965c646b8b5de0eba48ee69407051df",
      jar_urls = [
          "http://mirror.bazel.build/repo1.maven.org/maven2/com/google/truth/truth/0.32/truth-0.32.jar",
          "http://repo1.maven.org/maven2/com/google/truth/truth/0.32/truth-0.32.jar",
      ],
      licenses = ["notice"],  # Apache 2.0
      testonly_ = True,
      deps = ["@com_google_guava"],
  )

  java_import_external(
      name = "javax_validation",
      jar_sha256 = "e459f313ebc6db2483f8ceaad39af07086361b474fa92e40f442e8de5d9895dc",
      jar_urls = [
          "http://mirror.bazel.build/repo1.maven.org/maven2/javax/validation/validation-api/1.0.0.GA/validation-api-1.0.0.GA.jar",
          "http://repo1.maven.org/maven2/javax/validation/validation-api/1.0.0.GA/validation-api-1.0.0.GA.jar",
      ],
      licenses = ["notice"],  # Apache 2.0
  )

  tf_http_archive(
      name = "com_google_pprof",
      urls = [
          "https://mirror.bazel.build/github.com/google/pprof/archive/c0fb62ec88c411cc91194465e54db2632845b650.tar.gz",
          "https://github.com/google/pprof/archive/c0fb62ec88c411cc91194465e54db2632845b650.tar.gz",
      ],
      sha256 = "e0928ca4aa10ea1e0551e2d7ce4d1d7ea2d84b2abbdef082b0da84268791d0c4",
      strip_prefix = "pprof-c0fb62ec88c411cc91194465e54db2632845b650",
      build_file = str(Label("//third_party:pprof.BUILD")),
  )

  tf_http_archive(
      name = "cub_archive",
      urls = [
          "https://mirror.bazel.build/github.com/NVlabs/cub/archive/1.7.4.zip",
          "https://github.com/NVlabs/cub/archive/1.7.4.zip",
      ],
      sha256 = "20a1a39fd97e5da7f40f5f2e7fd73fd2ea59f9dc4bb8a6c5f228aa543e727e31",
      strip_prefix = "cub-1.7.4",
      build_file = str(Label("//third_party:cub.BUILD")),
      # TODO: remove the patch when upstream fix is accepted and released.
      #       PR with a fix: https://github.com/NVlabs/cub/pull/125
      patch_file = str(Label("//third_party/cub:fix_compilation_in_clang.patch")),
  )

  tf_http_archive(
      name = "cython",
      sha256 = "6dcd30b5ceb887b2b965ee7ceb82ea3acb5f0642fe2206c7636b45acea4798e5",
      urls = [
          "https://mirror.bazel.build/github.com/cython/cython/archive/3732784c45cfb040a5b0936951d196f83a12ea17.tar.gz",
          "https://github.com/cython/cython/archive/3732784c45cfb040a5b0936951d196f83a12ea17.tar.gz",
      ],
      strip_prefix = "cython-3732784c45cfb040a5b0936951d196f83a12ea17",
      build_file = str(Label("//third_party:cython.BUILD")),
      delete = ["BUILD.bazel"],
  )

  tf_http_archive(
      name = "bazel_toolchains",
      urls = [
          "https://mirror.bazel.build/github.com/bazelbuild/bazel-toolchains/archive/f3b09700fae5d7b6e659d7cefe0dcc6e8498504c.tar.gz",
          "https://github.com/bazelbuild/bazel-toolchains/archive/f3b09700fae5d7b6e659d7cefe0dcc6e8498504c.tar.gz",
      ],
      sha256 = "ed829b5eea8af1f405f4cc3d6ecfc3b1365bb7843171036030a31b5127002311",
      strip_prefix = "bazel-toolchains-f3b09700fae5d7b6e659d7cefe0dcc6e8498504c",
  )

  tf_http_archive(
      name = "arm_neon_2_x86_sse",
      sha256 = "c8d90aa4357f8079d427e87a6f4c493da1fa4140aee926c05902d7ec1533d9a5",
      strip_prefix = "ARM_NEON_2_x86_SSE-0f77d9d182265259b135dad949230ecbf1a2633d",
      urls = [
          "https://mirror.bazel.build/github.com/intel/ARM_NEON_2_x86_SSE/archive/0f77d9d182265259b135dad949230ecbf1a2633d.tar.gz",
          "https://github.com/intel/ARM_NEON_2_x86_SSE/archive/0f77d9d182265259b135dad949230ecbf1a2633d.tar.gz",
      ],
      build_file = str(Label("//third_party:arm_neon_2_x86_sse.BUILD")),
  )

  tf_http_archive(
      name = "flatbuffers",
      strip_prefix = "flatbuffers-971a68110e4fc1bace10fcb6deeb189e7e1a34ce",
      sha256 = "874088d2ee0d9f8524191f77209556415f03dd44e156276edf19e5b90ceb5f55",
      urls = [
          "https://mirror.bazel.build/github.com/google/flatbuffers/archive/971a68110e4fc1bace10fcb6deeb189e7e1a34ce.tar.gz",
          "https://github.com/google/flatbuffers/archive/971a68110e4fc1bace10fcb6deeb189e7e1a34ce.tar.gz",
      ],
      build_file = str(Label("//third_party/flatbuffers:flatbuffers.BUILD")),
  )

  tf_http_archive(
      name = "tflite_mobilenet",
      sha256 = "23f814d1c076bdf03715dfb6cab3713aa4fbdf040fd5448c43196bd2e97a4c1b",
      urls = [
          "https://mirror.bazel.build/storage.googleapis.com/download.tensorflow.org/models/tflite/mobilenet_v1_224_android_quant_2017_11_08.zip",
          "https://storage.googleapis.com/download.tensorflow.org/models/tflite/mobilenet_v1_224_android_quant_2017_11_08.zip",
      ],
      build_file = str(Label("//third_party:tflite_mobilenet.BUILD")),
  )

  tf_http_archive(
      name = "tflite_smartreply",
      sha256 = "8980151b85a87a9c1a3bb1ed4748119e4a85abd3cb5744d83da4d4bd0fbeef7c",
      urls = [
          "https://mirror.bazel.build/storage.googleapis.com/download.tensorflow.org/models/tflite/smartreply_1.0_2017_11_01.zip",
          "https://storage.googleapis.com/download.tensorflow.org/models/tflite/smartreply_1.0_2017_11_01.zip"
      ],
      build_file = str(Label("//third_party:tflite_smartreply.BUILD")),
  )

  ##############################################################################
  # BIND DEFINITIONS
  #
  # Please do not add bind() definitions unless we have no other choice.
  # If that ends up being the case, please leave a comment explaining
  # why we can't depend on the canonical build target.

  # gRPC wants a cares dependency but its contents is not actually
  # important since we have set GRPC_ARES=0 in tools/bazel.rc
  native.bind(
      name = "cares",
      actual = "@grpc//third_party/nanopb:nanopb",
  )

  # Needed by Protobuf
  native.bind(
      name = "grpc_cpp_plugin",
      actual = "@grpc//:grpc_cpp_plugin",
  )

  # gRPC has three empty C++ functions which it wants the user to define
  # at build time. https://github.com/grpc/grpc/issues/13590
  native.bind(
      name = "grpc_lib",
      actual = "@grpc//:grpc++_unsecure",
  )

  # Needed by gRPC
  native.bind(
      name = "libssl",
      actual = "@boringssl//:ssl",
  )

  # Needed by gRPC
  native.bind(
      name = "nanopb",
      actual = "@grpc//third_party/nanopb:nanopb",
  )

  # Needed by gRPC
  native.bind(
      name = "protobuf",
      actual = "@protobuf_archive//:protobuf",
  )

  # gRPC expects //external:protobuf_clib and //external:protobuf_compiler
  # to point to Protobuf's compiler library.
  native.bind(
      name = "protobuf_clib",
      actual = "@protobuf_archive//:protoc_lib",
  )

  # Needed by gRPC
  native.bind(
      name = "protobuf_headers",
      actual = "@protobuf_archive//:protobuf_headers",
  )

  # Needed by Protobuf
  native.bind(
      name = "python_headers",
      actual = str(Label("//util/python:python_headers")),
  )

  # Needed by Protobuf
  native.bind(
      name = "six",
      actual = "@six_archive//:six",
  )

  # Needed by gRPC
  native.bind(
      name = "zlib",
      actual = "@zlib_archive//:zlib",
  )<|MERGE_RESOLUTION|>--- conflicted
+++ resolved
@@ -95,15 +95,9 @@
   acl_repository(
       name = "acl",
       urls = [
-<<<<<<< HEAD
           "https://github.com/ARM-software/ComputeLibrary/archive/6943bb00e79fe2ea4c127dc04b3440c5b0b29ce0.tar.gz",
       ],
       strip_prefix = "ComputeLibrary-6943bb00e79fe2ea4c127dc04b3440c5b0b29ce0",
-=======
-          "https://github.com/ARM-software/ComputeLibrary/archive/6bc7b9046ae6ed4e4b574675e0c597b5d39a7423.tar.gz",
-      ],
-      strip_prefix = "ComputeLibrary-6bc7b9046ae6ed4e4b574675e0c597b5d39a7423",
->>>>>>> 4194f2b5
       build_file = str(Label("//third_party/acl:acl.BUILD")),
       repository = tf_repo_name,
   )
@@ -137,19 +131,11 @@
   tf_http_archive(
       name = "eigen_archive",
       urls = [
-<<<<<<< HEAD
-          #"http://mirror.bazel.build/bitbucket.org/eigen/eigen/get/c484b7bc76d5.tar.gz",
-          "https://bitbucket.org/mehdi_goli/opencl/get/07e35b586050.tar.gz",
-      ],
-      #sha256 = "ca7beac153d4059c02c8fc59816c82d54ea47fe58365e8aded4082ded0b820c4",
-      strip_prefix = "mehdi_goli-opencl-07e35b586050",
-=======
           "http://mirror.bazel.build/bitbucket.org/mehdi_goli/opencl/get/1de536de7676.tar.gz",
           "https://bitbucket.org/mehdi_goli/opencl/get/1de536de7676.tar.gz",
       ],
       sha256 = "551dea0cec4ca75434c73421d6569b8044a87487c0f7e5d566d6210a6cdb8c69",
       strip_prefix = "mehdi_goli-opencl-1de536de7676",
->>>>>>> 4194f2b5
       build_file = str(Label("//third_party:eigen.BUILD")),
   )
 
