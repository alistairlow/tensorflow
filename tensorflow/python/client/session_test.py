--- conflicted
+++ resolved
@@ -1656,18 +1656,13 @@
       with CaptureStderr() as log:
         sess.run(c)
       # Ensure that we did log device placement.
-<<<<<<< HEAD
       if "sycl" in test_util.gpu_device_name().lower():
         self.assertTrue(
             '/job:local/replica:0/task:0'+test_util.gpu_device_name()
             in str(log), str(log))
       else:
-        self.assertTrue('/job:local/replica:0/task:0/cpu:0' in str(log),
+        self.assertTrue('/job:local/replica:0/task:0/device:CPU:0' in str(log),
             str(log))
-=======
-      self.assertTrue('/job:local/replica:0/task:0/device:CPU:0' in str(log),
-                      str(log))
->>>>>>> 9ff05e9e
 
   def testLocalMasterSessionTimeout(self):
     # Test that the timeout passed in a config to the session works correctly.
