# Copyright 2015 The TensorFlow Authors. All Rights Reserved.
#
# Licensed under the Apache License, Version 2.0 (the "License");
# you may not use this file except in compliance with the License.
# You may obtain a copy of the License at
#
#     http://www.apache.org/licenses/LICENSE-2.0
#
# Unless required by applicable law or agreed to in writing, software
# distributed under the License is distributed on an "AS IS" BASIS,
# WITHOUT WARRANTIES OR CONDITIONS OF ANY KIND, either express or implied.
# See the License for the specific language governing permissions and
# limitations under the License.
# ==============================================================================
"""Functional tests for SpacetoDepth op."""

from __future__ import absolute_import
from __future__ import division
from __future__ import print_function

import numpy as np

from tensorflow.python.framework import constant_op
from tensorflow.python.framework import dtypes
from tensorflow.python.framework import ops
from tensorflow.python.framework import test_util
from tensorflow.python.ops import array_ops
from tensorflow.python.ops import gen_array_ops
from tensorflow.python.ops import gradient_checker
from tensorflow.python.ops import math_ops
from tensorflow.python.platform import test
from tensorflow.python.platform import tf_logging


class SpaceToDepthTest(test.TestCase):

  def _testOne(self, inputs, block_size, outputs):
    input_nhwc = math_ops.to_float(inputs)
    with self.test_session(use_gpu=False):
      # test NHWC (default) on CPU
      x_tf = array_ops.space_to_depth(input_nhwc, block_size)
      self.assertAllEqual(x_tf.eval(), outputs)
    if test.is_gpu_available(cuda_only=True):
      with self.test_session(use_gpu=True):
        # test NHWC (default) on GPU
        x_tf = array_ops.space_to_depth(input_nhwc, block_size)
        self.assertAllEqual(x_tf.eval(), outputs)
        # test NCHW on GPU
        input_nchw = test_util.NHWCToNCHW(input_nhwc)
        output_nchw = array_ops.space_to_depth(
            input_nchw, block_size, data_format="NCHW")
        output_nhwc = test_util.NCHWToNHWC(output_nchw)
        self.assertAllEqual(output_nhwc.eval(), outputs)

  def testBasic(self):
    x_np = [[[[1], [2]], [[3], [4]]]]
    block_size = 2
    x_out = [[[[1, 2, 3, 4]]]]
    self._testOne(x_np, block_size, x_out)

  # Tests for larger input dimensions. To make sure elements are
  # correctly ordered spatially.
  def testLargerInput2x2(self):
    x_np = [[[[1], [2], [5], [6]], [[3], [4], [7], [8]],
             [[9], [10], [13], [14]], [[11], [12], [15], [16]]]]
    block_size = 2
    x_out = [[[[1, 2, 3, 4], [5, 6, 7, 8]], [[9, 10, 11, 12],
                                             [13, 14, 15, 16]]]]
    self._testOne(x_np, block_size, x_out)

  # Tests for larger input dimensions. To make sure elements are
  # correctly ordered in depth. Here, larger block size.
  def testLargerInput4x4(self):
    x_np = [[[[1], [2], [5], [6]], [[3], [4], [7], [8]],
             [[9], [10], [13], [14]], [[11], [12], [15], [16]]]]
    block_size = 4
    x_out = [[[[1, 2, 5, 6, 3, 4, 7, 8, 9, 10, 13, 14, 11, 12, 15, 16]]]]
    self._testOne(x_np, block_size, x_out)

  # Tests for larger input depths.
  # To make sure elements are properly interleaved in depth.
  def testDepthInterleaved(self):
    x_np = [[[[1, 10], [2, 20]], [[3, 30], [4, 40]]]]
    block_size = 2
    x_out = [[[[1, 10, 2, 20, 3, 30, 4, 40]]]]
    self._testOne(x_np, block_size, x_out)

  # Tests for larger input depths. Here an odd depth.
  # To make sure elements are properly interleaved in depth.
  def testDepthInterleavedDepth3(self):
    x_np = [[[[1, 2, 3], [4, 5, 6]], [[7, 8, 9], [10, 11, 12]]]]
    block_size = 2
    x_out = [[[[1, 2, 3, 4, 5, 6, 7, 8, 9, 10, 11, 12]]]]
    self._testOne(x_np, block_size, x_out)

  # Tests for larger input dimensions AND for larger input depths.
  # To make sure elements are properly interleaved in depth and ordered
  # spatially.
  def testDepthInterleavedLarge(self):
    x_np = [[[[1, 10], [2, 20], [5, 50], [6, 60]],
             [[3, 30], [4, 40], [7, 70], [8, 80]],
             [[9, 90], [10, 100], [13, 130], [14, 140]],
             [[11, 110], [12, 120], [15, 150], [16, 160]]]]
    block_size = 2
    x_out = [[[[1, 10, 2, 20, 3, 30, 4, 40], [5, 50, 6, 60, 7, 70, 8, 80]],
              [[9, 90, 10, 100, 11, 110, 12, 120],
               [13, 130, 14, 140, 15, 150, 16, 160]]]]
    self._testOne(x_np, block_size, x_out)

  def testBlockSize2Batch10(self):
    block_size = 2

    def batch_input_elt(i):
      return [[[1 * i], [2 * i], [5 * i], [6 * i]],
              [[3 * i], [4 * i], [7 * i], [8 * i]],
              [[9 * i], [10 * i], [13 * i], [14 * i]],
              [[11 * i], [12 * i], [15 * i], [16 * i]]]

    def batch_output_elt(i):
      return [[[1 * i, 2 * i, 3 * i, 4 * i], [5 * i, 6 * i, 7 * i, 8 * i]],
              [[9 * i, 10 * i, 11 * i, 12 * i],
               [13 * i, 14 * i, 15 * i, 16 * i]]]

    batch_size = 10
    x_np = [batch_input_elt(i) for i in range(batch_size)]
    x_out = [batch_output_elt(i) for i in range(batch_size)]
    self._testOne(x_np, block_size, x_out)

  # Tests for different width and height.
  def testNonSquare(self):
    x_np = [[[[1, 10], [2, 20]], [[3, 30], [4, 40]], [[5, 50], [6, 60]],
             [[7, 70], [8, 80]], [[9, 90], [10, 100]], [[11, 110], [12, 120]]]]
    block_size = 2
    x_out = [[[[1, 10, 2, 20, 3, 30, 4, 40]], [[5, 50, 6, 60, 7, 70, 8, 80]],
              [[9, 90, 10, 100, 11, 110, 12, 120]]]]
    self._testOne(x_np, block_size, x_out)

  # Error handling:

  def testInputWrongDimMissingDepth(self):
    # The input is missing the last dimension ("depth")
    x_np = [[[1, 2], [3, 4]]]
    block_size = 2
    with self.assertRaises(ValueError):
      out_tf = array_ops.space_to_depth(x_np, block_size)
      out_tf.eval()

  def testInputWrongDimMissingBatch(self):
    # The input is missing the first dimension ("batch")
    x_np = [[[1], [2]], [[3], [4]]]
    block_size = 2
    with self.assertRaises(ValueError):
      _ = array_ops.space_to_depth(x_np, block_size)

  def testBlockSize0(self):
    # The block size is 0.
    x_np = [[[[1], [2]], [[3], [4]]]]
    block_size = 0
    with self.assertRaises(ValueError):
      out_tf = array_ops.space_to_depth(x_np, block_size)
      out_tf.eval()

  def testBlockSizeOne(self):
    # The block size is 1. The block size needs to be > 1.
    x_np = [[[[1], [2]], [[3], [4]]]]
    block_size = 1
    with self.assertRaises(ValueError):
      out_tf = array_ops.space_to_depth(x_np, block_size)
      out_tf.eval()

  def testBlockSizeLarger(self):
    # The block size is too large for this input.
    x_np = [[[[1], [2]], [[3], [4]]]]
    block_size = 10
    with self.assertRaises(ValueError):
      out_tf = array_ops.space_to_depth(x_np, block_size)
      out_tf.eval()

  def testBlockSizeNotDivisibleWidth(self):
    # The block size divides width but not height.
    x_np = [[[[1], [2], [3]], [[3], [4], [7]]]]
    block_size = 3
    with self.assertRaises(ValueError):
      _ = array_ops.space_to_depth(x_np, block_size)

  def testBlockSizeNotDivisibleHeight(self):
    # The block size divides height but not width.
    x_np = [[[[1], [2]], [[3], [4]], [[5], [6]]]]
    block_size = 3
    with self.assertRaises(ValueError):
      _ = array_ops.space_to_depth(x_np, block_size)

  def testBlockSizeNotDivisibleBoth(self):
    # The block size does not divide neither width or height.
    x_np = [[[[1], [2]], [[3], [4]]]]
    block_size = 3
    with self.assertRaises(ValueError):
      _ = array_ops.space_to_depth(x_np, block_size)

  def testUnknownShape(self):
    t = array_ops.space_to_depth(
        array_ops.placeholder(dtypes.float32), block_size=4)
    self.assertEqual(4, t.get_shape().ndims)

  def spaceToDepthUsingTranspose(self, tensor, block_size, data_format):
    block_size_sq = block_size * block_size
    if data_format == "NHWC":
      b, ih, iw, ic = tensor.shape.as_list()
      assert ih % block_size == 0, (ih, block_size)
      assert iw % block_size == 0, (iw, block_size)
      ow, oh, oc = iw // block_size, ih // block_size, ic * block_size_sq
      tensor = array_ops.reshape(tensor,
                                 [b, oh, block_size, ow, block_size, ic])
      tensor = array_ops.transpose(tensor, [0, 1, 3, 2, 4, 5])
      tensor = array_ops.reshape(tensor, [b, oh, ow, oc])
    elif data_format == "NCHW":
      b, ic, ih, iw = tensor.shape.as_list()
      assert ih % block_size == 0, (ih, block_size)
      assert iw % block_size == 0, (iw, block_size)
      ow, oh, oc = iw // block_size, ih // block_size, ic * block_size_sq
      tensor = array_ops.reshape(tensor,
                                 [b, ic, oh, block_size, ow, block_size])
      tensor = array_ops.transpose(tensor, [0, 3, 5, 1, 2, 4])
      tensor = array_ops.reshape(tensor, [b, oc, oh, ow])
    return tensor

  def compareToTranspose(self, batch_size, out_height, out_width, in_channels,
                         block_size, data_format, use_gpu):
    in_height = out_height * block_size
    in_width = out_width * block_size
    nhwc_input_shape = [batch_size, in_height, in_width, in_channels]
    nchw_input_shape = [batch_size, in_channels, in_height, in_width]
    total_size = np.prod(nhwc_input_shape)

    if data_format == "NCHW_VECT_C":
      # Initialize the input tensor with qint8 values that circle -127..127.
      x = [((f + 128) % 255) - 127 for f in range(total_size)]
      t = constant_op.constant(x, shape=nhwc_input_shape, dtype=dtypes.float32)
      expected = self.spaceToDepthUsingTranspose(t, block_size, "NHWC")
      t = test_util.NHWCToNCHW_VECT_C(t)
      t, _, _ = gen_array_ops.quantize_v2(t, -128.0, 127.0, dtypes.qint8)
      t = array_ops.space_to_depth(t, block_size, data_format="NCHW_VECT_C")
      t = gen_array_ops.dequantize(t, -128, 127)
      actual = test_util.NCHW_VECT_CToNHWC(t)
    else:
      # Initialize the input tensor with ascending whole numbers as floats.
      x = [f * 1.0 for f in range(total_size)]
      shape = nchw_input_shape if data_format == "NCHW" else nhwc_input_shape
      t = constant_op.constant(x, shape=shape, dtype=dtypes.float32)
      expected = self.spaceToDepthUsingTranspose(t, block_size, data_format)
      actual = array_ops.space_to_depth(t, block_size, data_format=data_format)

    with self.test_session(use_gpu=use_gpu) as sess:
      actual_vals, expected_vals = sess.run([actual, expected])
      self.assertTrue(np.array_equal(actual_vals, expected_vals))

  def testAgainstTranspose(self):
<<<<<<< HEAD
    self.compareToTranspose("NHWC", False)
    self.compareToTranspose("NHWC", True)
    if not test.is_gpu_available(cuda_only=True):
        return

    # "NCHW" format is only supported on CUDA.
    self.compareToTranspose("NCHW", True)
=======
    self.compareToTranspose(3, 2, 3, 1, 2, "NHWC", False)
    self.compareToTranspose(1, 2, 3, 2, 2, "NHWC", False)
    self.compareToTranspose(1, 2, 3, 2, 3, "NHWC", False)

    if not test.is_gpu_available():
      tf_logging.info("skipping gpu tests since gpu not available")
      return

    self.compareToTranspose(3, 2, 3, 1, 2, "NHWC", True)
    self.compareToTranspose(3, 2, 3, 2, 2, "NHWC", True)
    self.compareToTranspose(3, 2, 3, 1, 2, "NCHW", True)
    self.compareToTranspose(3, 2, 3, 2, 3, "NCHW", True)
    self.compareToTranspose(5, 7, 11, 3, 2, "NCHW", True)

    self.compareToTranspose(3, 2, 3, 4, 2, "NCHW_VECT_C", True)
    self.compareToTranspose(3, 2, 3, 8, 3, "NCHW_VECT_C", True)
    self.compareToTranspose(5, 7, 11, 12, 2, "NCHW_VECT_C", True)
>>>>>>> 6a8322f6


class SpaceToDepthGradientTest(test.TestCase):

  # Check the gradients.
  def _checkGrad(self, x, block_size):
    assert 4 == x.ndim
    with self.test_session(use_gpu=True):
      tf_x = ops.convert_to_tensor(x)
      tf_y = array_ops.space_to_depth(tf_x, block_size)
      epsilon = 1e-2
      ((x_jacob_t, x_jacob_n)) = gradient_checker.compute_gradient(
          tf_x,
          x.shape,
          tf_y,
          tf_y.get_shape().as_list(),
          x_init_value=x,
          delta=epsilon)

    self.assertAllClose(x_jacob_t, x_jacob_n, rtol=1e-2, atol=epsilon)

  # Tests a gradient for space_to_depth of x which is a four dimensional
  # tensor of shape [b, h * block_size, w * block_size, d].
  def _compare(self, b, h, w, d, block_size):
    block_size_sq = block_size * block_size
    x = np.random.normal(0, 1, b * h * w * d *
                         block_size_sq).astype(np.float32).reshape(
                             [b, h * block_size, w * block_size, d])

    self._checkGrad(x, block_size)

  # Don't use very large numbers as dimensions here as the result is tensor
  # with cartesian product of the dimensions.
  def testSmall(self):
    block_size = 2
    self._compare(1, 2, 3, 5, block_size)

  def testSmall2(self):
    block_size = 2
    self._compare(2, 4, 3, 2, block_size)


if __name__ == "__main__":
  test.main()<|MERGE_RESOLUTION|>--- conflicted
+++ resolved
@@ -255,20 +255,11 @@
       self.assertTrue(np.array_equal(actual_vals, expected_vals))
 
   def testAgainstTranspose(self):
-<<<<<<< HEAD
-    self.compareToTranspose("NHWC", False)
-    self.compareToTranspose("NHWC", True)
-    if not test.is_gpu_available(cuda_only=True):
-        return
-
-    # "NCHW" format is only supported on CUDA.
-    self.compareToTranspose("NCHW", True)
-=======
     self.compareToTranspose(3, 2, 3, 1, 2, "NHWC", False)
     self.compareToTranspose(1, 2, 3, 2, 2, "NHWC", False)
     self.compareToTranspose(1, 2, 3, 2, 3, "NHWC", False)
 
-    if not test.is_gpu_available():
+    if not test.is_gpu_available(cuda_only=True):
       tf_logging.info("skipping gpu tests since gpu not available")
       return
 
@@ -281,7 +272,6 @@
     self.compareToTranspose(3, 2, 3, 4, 2, "NCHW_VECT_C", True)
     self.compareToTranspose(3, 2, 3, 8, 3, "NCHW_VECT_C", True)
     self.compareToTranspose(5, 7, 11, 12, 2, "NCHW_VECT_C", True)
->>>>>>> 6a8322f6
 
 
 class SpaceToDepthGradientTest(test.TestCase):
