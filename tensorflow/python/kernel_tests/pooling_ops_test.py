--- conflicted
+++ resolved
@@ -1270,28 +1270,12 @@
     if not test.is_gpu_available():
       return
 
-    # Test the GPU implementation.
-    # The cuDNN, SYCL and custom CUDA kernels do not propagate errors when the input
-    # tensor is all NaNs
-    expected_input_backprop_gpu = [
+    # Test the GPU implementation that uses cudnn for now.
+    # It does not propagate the diff in cases of NaNs
+    expected_input_backprop_cudnn = [
         0.0, 0.0, 0.0, 0.0, 0.0, 0.0, 0.0, 0.0, 0.0, 0.0, 0.0, 0.0, 0.0, 0.0,
         0.0, 0.0
     ]
-<<<<<<< HEAD
-
-    self._testMaxPoolGradDirect(
-        input_data,
-        output_backprop,
-        expected_input_backprop_gpu,
-        input_sizes=[1, 4, 4, 1],
-        output_sizes=[1, 3, 3, 1],
-        window_rows=2,
-        window_cols=2,
-        row_stride=1,
-        col_stride=1,
-        padding="VALID",
-        use_gpu=True)
-=======
     for v2 in [True, False]:
       self._testMaxPoolGradDirect(
           input_data,
@@ -1306,7 +1290,6 @@
           padding="VALID",
           use_gpu=True,
           v2=v2)
->>>>>>> be4e5eff
 
   def _testMaxPoolGradDirectWithNans2_2(self):
     input_data = [float("nan")] * 16
@@ -1337,28 +1320,12 @@
     if not test.is_gpu_available():
       return
 
-    # Test the GPU implementation.
-    # The cuDNN, SYCL and custom CUDA kernels do not propagate errors when the input
-    # tensor is all NaNs
-    expected_input_backprop_gpu = [
+    # Test the GPU implementation that uses cudnn for now.
+    # It does not propagate the diff in cases of NaNs
+    expected_input_backprop_cudnn = [
         0.0, 0.0, 0.0, 0.0, 0.0, 0.0, 0.0, 0.0, 0.0, 0.0, 0.0, 0.0, 0.0, 0.0,
         0.0, 0.0
     ]
-<<<<<<< HEAD
-
-    self._testMaxPoolGradDirect(
-        input_data,
-        output_backprop,
-        expected_input_backprop_gpu,
-        input_sizes=[1, 4, 4, 1],
-        output_sizes=[1, 3, 3, 1],
-        window_rows=2,
-        window_cols=2,
-        row_stride=1,
-        col_stride=1,
-        padding="VALID",
-        use_gpu=True)
-=======
     for v2 in [True, False]:
       self._testMaxPoolGradDirect(
           input_data,
@@ -1373,7 +1340,6 @@
           padding="VALID",
           use_gpu=True,
           v2=v2)
->>>>>>> be4e5eff
 
   def testMaxPoolGradDirect(self):
     self._testMaxPoolGradDirect1_1()
