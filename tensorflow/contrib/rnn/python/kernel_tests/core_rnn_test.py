# Copyright 2015 The TensorFlow Authors. All Rights Reserved.
#
# Licensed under the Apache License, Version 2.0 (the "License");
# you may not use this file except in compliance with the License.
# You may obtain a copy of the License at
#
#     http://www.apache.org/licenses/LICENSE-2.0
#
# Unless required by applicable law or agreed to in writing, software
# distributed under the License is distributed on an "AS IS" BASIS,
# WITHOUT WARRANTIES OR CONDITIONS OF ANY KIND, either express or implied.
# See the License for the specific language governing permissions and
# limitations under the License.
# ==============================================================================
"""Tests for rnn module."""

from __future__ import absolute_import
from __future__ import division
from __future__ import print_function

import itertools

import numpy as np
from six.moves import xrange  # pylint: disable=redefined-builtin

from tensorflow.contrib import rnn as rnn_lib
from tensorflow.core.protobuf import config_pb2
from tensorflow.python.eager import context
from tensorflow.python.framework import constant_op
from tensorflow.python.framework import dtypes
from tensorflow.python.framework import ops as ops_lib
from tensorflow.python.framework import tensor_shape
from tensorflow.python.framework import test_util
from tensorflow.python.ops import array_ops
from tensorflow.python.ops import control_flow_ops
from tensorflow.python.ops import gradients_impl
from tensorflow.python.ops import init_ops
from tensorflow.python.ops import math_ops
from tensorflow.python.ops import rnn
from tensorflow.python.ops import rnn_cell
from tensorflow.python.ops import tensor_array_ops
from tensorflow.python.ops import variable_scope
from tensorflow.python.ops import variables as variables_lib
from tensorflow.python.platform import test
from tensorflow.python.platform import tf_logging
from tensorflow.python.util import nest


class Plus1RNNCell(rnn_lib.RNNCell):
  """RNN Cell generating (output, new_state) = (input + 1, state + 1)."""

  @property
  def output_size(self):
    return 5

  @property
  def state_size(self):
    return 5

  def __call__(self, input_, state, scope=None):
    return (input_ + 1, state + 1)


class DummyMultiDimensionalLSTM(rnn_lib.RNNCell):
  """LSTM Cell generating (output, new_state) = (input + 1, state + 1).

  The input to this cell may have an arbitrary number of dimensions that follow
  the preceding 'Time' and 'Batch' dimensions.
  """

  def __init__(self, dims):
    """Initialize the Multi-dimensional LSTM cell.

    Args:
      dims: tuple that contains the dimensions of the output of the cell,
      without including 'Time' or 'Batch' dimensions.
    """
    if not isinstance(dims, tuple):
      raise TypeError("The dimensions passed to DummyMultiDimensionalLSTM "
                      "should be a tuple of ints.")
    self._dims = dims
    self._output_size = tensor_shape.TensorShape(self._dims)
    self._state_size = (tensor_shape.TensorShape(self._dims),
                        tensor_shape.TensorShape(self._dims))

  @property
  def output_size(self):
    return self._output_size

  @property
  def state_size(self):
    return self._state_size

  def __call__(self, input_, state, scope=None):
    h, c = state
    return (input_ + 1, (h + 1, c + 1))


class NestedRNNCell(rnn_lib.RNNCell):
  """RNN Cell generating (output, new_state) = (input + 1, state + 1).

  The input, output and state of this cell is a tuple of two tensors.
  """

  @property
  def output_size(self):
    return (5, 5)

  @property
  def state_size(self):
    return (6, 6)

  def __call__(self, input_, state, scope=None):
    h, c = state
    x, y = input_
    return ((x + 1, y + 1), (h + 1, c + 1))


class TestStateSaver(object):

  def __init__(self, batch_size, state_size):
    self._batch_size = batch_size
    self._state_size = state_size
    self.saved_state = {}

  def state(self, name):

    if isinstance(self._state_size, dict):
      state_size = self._state_size[name]
    else:
      state_size = self._state_size
    if isinstance(state_size, int):
      state_size = (state_size,)
    elif isinstance(state_size, tuple):
      pass
    else:
      raise TypeError("state_size should either be an int or a tuple")

    return array_ops.zeros((self._batch_size,) + state_size)

  def save_state(self, name, state):
    self.saved_state[name] = state
    return array_ops.identity(state)


class RNNTest(test.TestCase):

  def setUp(self):
    self._seed = 23489
    np.random.seed(self._seed)

  def testInvalidSequenceLengthShape(self):
    cell = Plus1RNNCell()
    inputs = [array_ops.placeholder(dtypes.float32, shape=(3, 4))]
    with self.assertRaisesRegexp(ValueError, "must be a vector"):
      rnn.static_rnn(cell, inputs, dtype=dtypes.float32, sequence_length=4)

  def testRNN(self):
    cell = Plus1RNNCell()
    batch_size = 2
    input_size = 5
    max_length = 8  # unrolled up to this length
    inputs = max_length * [
        array_ops.placeholder(dtypes.float32, shape=(batch_size, input_size))
    ]
    outputs, state = rnn.static_rnn(cell, inputs, dtype=dtypes.float32)
    self.assertEqual(len(outputs), len(inputs))
    for out, inp in zip(outputs, inputs):
      self.assertEqual(out.get_shape(), inp.get_shape())
      self.assertEqual(out.dtype, inp.dtype)

    with self.test_session(use_gpu=True) as sess:
      input_value = np.random.randn(batch_size, input_size)
      values = sess.run(outputs + [state], feed_dict={inputs[0]: input_value})

      # Outputs
      for v in values[:-1]:
        self.assertAllClose(v, input_value + 1.0)

      # Final state
      self.assertAllClose(values[-1],
                          max_length * np.ones(
                              (batch_size, input_size), dtype=np.float32))

  def testDropout(self):
    cell = Plus1RNNCell()
    full_dropout_cell = rnn_cell.DropoutWrapper(
        cell, input_keep_prob=1e-12, seed=0)
    batch_size = 2
    input_size = 5
    max_length = 8
    inputs = max_length * [
        array_ops.placeholder(dtypes.float32, shape=(batch_size, input_size))
    ]
    with variable_scope.variable_scope("share_scope"):
      outputs, state = rnn.static_rnn(cell, inputs, dtype=dtypes.float32)
    with variable_scope.variable_scope("drop_scope"):
      dropped_outputs, _ = rnn.static_rnn(
          full_dropout_cell, inputs, dtype=dtypes.float32)
    self.assertEqual(len(outputs), len(inputs))
    for out, inp in zip(outputs, inputs):
      self.assertEqual(out.get_shape().as_list(), inp.get_shape().as_list())
      self.assertEqual(out.dtype, inp.dtype)

    with self.test_session(use_gpu=True) as sess:
      input_value = np.random.randn(batch_size, input_size)
      values = sess.run(outputs + [state], feed_dict={inputs[0]: input_value})
      full_dropout_values = sess.run(
          dropped_outputs, feed_dict={
              inputs[0]: input_value
          })

      for v in values[:-1]:
        self.assertAllClose(v, input_value + 1.0)
      for d_v in full_dropout_values[:-1]:  # Add 1.0 to dropped_out (all zeros)
        self.assertAllClose(d_v, np.ones_like(input_value))

  def testDynamicCalculation(self):
    cell = Plus1RNNCell()
    sequence_length = array_ops.placeholder(dtypes.int64)
    batch_size = 2
    input_size = 5
    max_length = 8
    inputs = max_length * [
        array_ops.placeholder(dtypes.float32, shape=(batch_size, input_size))
    ]
    with variable_scope.variable_scope("drop_scope"):
      dynamic_outputs, dynamic_state = rnn.static_rnn(
          cell, inputs, sequence_length=sequence_length, dtype=dtypes.float32)
    self.assertEqual(len(dynamic_outputs), len(inputs))

    with self.test_session(use_gpu=True) as sess:
      input_value = np.random.randn(batch_size, input_size)
      dynamic_values = sess.run(
          dynamic_outputs,
          feed_dict={
              inputs[0]: input_value,
              sequence_length: [2, 3]
          })
      dynamic_state_value = sess.run(
          [dynamic_state],
          feed_dict={
              inputs[0]: input_value,
              sequence_length: [2, 3]
          })

      # outputs are fully calculated for t = 0, 1
      for v in dynamic_values[:2]:
        self.assertAllClose(v, input_value + 1.0)

      # outputs at t = 2 are zero for entry 0, calculated for entry 1
      self.assertAllClose(dynamic_values[2],
                          np.vstack((np.zeros((input_size)),
                                     1.0 + input_value[1, :])))

      # outputs at t = 3+ are zero
      for v in dynamic_values[3:]:
        self.assertAllEqual(v, np.zeros_like(input_value))

      # the final states are:
      #  entry 0: the values from the calculation at t=1
      #  entry 1: the values from the calculation at t=2
      self.assertAllEqual(dynamic_state_value[0],
                          np.vstack((1.0 * (1 + 1) * np.ones((input_size)),
                                     1.0 * (2 + 1) * np.ones((input_size)))))

  def _testScope(self, factory, prefix="prefix", use_outer_scope=True):
    with self.test_session(use_gpu=True, graph=ops_lib.Graph()):
      if use_outer_scope:
        with variable_scope.variable_scope(prefix) as scope:
          factory(scope)
      else:
        factory(prefix)

      # check that all the variables names starts
      # with the proper scope.
      variables_lib.global_variables_initializer()
      all_vars = variables_lib.global_variables()
      prefix = prefix or "rnn"
      scope_vars = [v for v in all_vars if v.name.startswith(prefix + "/")]
      tf_logging.info("RNN with scope: %s (%s)" %
                      (prefix, "scope" if use_outer_scope else "str"))
      for v in scope_vars:
        tf_logging.info(v.name)
      self.assertEqual(len(scope_vars), len(all_vars))

  def testScope(self):

    def factory(scope):
      cell = Plus1RNNCell()
      batch_size = 2
      input_size = 5
      max_length = 8  # unrolled up to this length
      inputs = max_length * [
          array_ops.placeholder(dtypes.float32, shape=(batch_size, input_size))
      ]
      return rnn.static_rnn(cell, inputs, dtype=dtypes.float32, scope=scope)

    self._testScope(factory, use_outer_scope=True)
    self._testScope(factory, use_outer_scope=False)
    self._testScope(factory, prefix=None, use_outer_scope=False)


class LSTMTest(test.TestCase):

  def setUp(self):
    self._seed = 23489
    np.random.seed(self._seed)

  def testNoProjNoSharding(self):
    num_units = 3
    input_size = 5
    batch_size = 2
    max_length = 8
    with self.test_session(use_gpu=True, graph=ops_lib.Graph()) as sess:
      initializer = init_ops.random_uniform_initializer(
          -0.01, 0.01, seed=self._seed)
      cell = rnn_cell.LSTMCell(
          num_units, initializer=initializer, state_is_tuple=False)
      inputs = max_length * [
          array_ops.placeholder(dtypes.float32, shape=(batch_size, input_size))
      ]
      outputs, _ = rnn.static_rnn(cell, inputs, dtype=dtypes.float32)
      self.assertEqual(len(outputs), len(inputs))
      for out in outputs:
        self.assertEqual(out.get_shape().as_list(), [batch_size, num_units])

      variables_lib.global_variables_initializer().run()
      input_value = np.random.randn(batch_size, input_size)
      sess.run(outputs, feed_dict={inputs[0]: input_value})

  def testCellClipping(self):
    num_units = 3
    input_size = 5
    batch_size = 2
    max_length = 8
    with self.test_session(use_gpu=True, graph=ops_lib.Graph()) as sess:
      initializer = init_ops.random_uniform_initializer(
          -0.01, 0.01, seed=self._seed)
      cell = rnn_cell.LSTMCell(
          num_units,
          use_peepholes=True,
          cell_clip=0.0,
          initializer=initializer,
          state_is_tuple=False)
      inputs = max_length * [
          array_ops.placeholder(dtypes.float32, shape=(batch_size, input_size))
      ]
      outputs, _ = rnn.static_rnn(cell, inputs, dtype=dtypes.float32)
      self.assertEqual(len(outputs), len(inputs))
      for out in outputs:
        self.assertEqual(out.get_shape().as_list(), [batch_size, num_units])

      variables_lib.global_variables_initializer().run()
      input_value = np.random.randn(batch_size, input_size)
      values = sess.run(outputs, feed_dict={inputs[0]: input_value})

    for value in values:
      # if cell c is clipped to 0, tanh(c) = 0 => m==0
      self.assertAllEqual(value, np.zeros((batch_size, num_units)))

  def testNoProjNoShardingSimpleStateSaver(self):
    num_units = 3
    input_size = 5
    batch_size = 2
    max_length = 8
    with self.test_session(use_gpu=True, graph=ops_lib.Graph()) as sess:
      initializer = init_ops.random_uniform_initializer(
          -0.01, 0.01, seed=self._seed)
      state_saver = TestStateSaver(batch_size, 2 * num_units)
      cell = rnn_cell.LSTMCell(
          num_units,
          use_peepholes=False,
          initializer=initializer,
          state_is_tuple=False)
      inputs = max_length * [
          array_ops.placeholder(dtypes.float32, shape=(batch_size, input_size))
      ]
      with variable_scope.variable_scope("share_scope"):
        outputs, state = rnn.static_state_saving_rnn(
            cell, inputs, state_saver=state_saver, state_name="save_lstm")
      self.assertEqual(len(outputs), len(inputs))
      for out in outputs:
        self.assertEqual(out.get_shape().as_list(), [batch_size, num_units])

      variables_lib.global_variables_initializer().run()
      input_value = np.random.randn(batch_size, input_size)
      (last_state_value, saved_state_value) = sess.run(
          [state, state_saver.saved_state["save_lstm"]],
          feed_dict={
              inputs[0]: input_value
          })
      self.assertAllEqual(last_state_value, saved_state_value)

  def testNoProjNoShardingTupleStateSaver(self):
    num_units = 3
    input_size = 5
    batch_size = 2
    max_length = 8
    with self.test_session(graph=ops_lib.Graph()) as sess:
      initializer = init_ops.random_uniform_initializer(
          -0.01, 0.01, seed=self._seed)
      state_saver = TestStateSaver(batch_size, num_units)
      cell = rnn_cell.LSTMCell(
          num_units,
          use_peepholes=False,
          initializer=initializer,
          state_is_tuple=True)
      inputs = max_length * [
          array_ops.placeholder(dtypes.float32, shape=(batch_size, input_size))
      ]
      with variable_scope.variable_scope("share_scope"):
        outputs, state = rnn.static_state_saving_rnn(
            cell, inputs, state_saver=state_saver, state_name=("c", "m"))
      self.assertEqual(len(outputs), len(inputs))
      for out in outputs:
        self.assertEqual(out.get_shape().as_list(), [batch_size, num_units])

      variables_lib.global_variables_initializer().run()
      input_value = np.random.randn(batch_size, input_size)
      last_and_saved_states = sess.run(
          state + (state_saver.saved_state["c"], state_saver.saved_state["m"]),
          feed_dict={
              inputs[0]: input_value
          })
      self.assertEqual(4, len(last_and_saved_states))
      self.assertAllEqual(last_and_saved_states[:2], last_and_saved_states[2:])

  def testNoProjNoShardingNestedTupleStateSaver(self):
    num_units = 3
    input_size = 5
    batch_size = 2
    max_length = 8
    with self.test_session(graph=ops_lib.Graph()) as sess:
      initializer = init_ops.random_uniform_initializer(
          -0.01, 0.01, seed=self._seed)
      state_saver = TestStateSaver(
          batch_size, {
              "c0": num_units,
              "m0": num_units,
              "c1": num_units + 1,
              "m1": num_units + 1,
              "c2": num_units + 2,
              "m2": num_units + 2,
              "c3": num_units + 3,
              "m3": num_units + 3
          })

      def _cell(i):
        return rnn_cell.LSTMCell(
            num_units + i,
            use_peepholes=False,
            initializer=initializer,
            state_is_tuple=True)

      # This creates a state tuple which has 4 sub-tuples of length 2 each.
      cell = rnn_cell.MultiRNNCell(
          [_cell(i) for i in range(4)], state_is_tuple=True)

      self.assertEqual(len(cell.state_size), 4)
      for i in range(4):
        self.assertEqual(len(cell.state_size[i]), 2)

      inputs = max_length * [
          array_ops.placeholder(dtypes.float32, shape=(batch_size, input_size))
      ]

      state_names = (("c0", "m0"), ("c1", "m1"), ("c2", "m2"), ("c3", "m3"))
      with variable_scope.variable_scope("share_scope"):
        outputs, state = rnn.static_state_saving_rnn(
            cell, inputs, state_saver=state_saver, state_name=state_names)
      self.assertEqual(len(outputs), len(inputs))

      # Final output comes from _cell(3) which has state size num_units + 3
      for out in outputs:
        self.assertEqual(out.get_shape().as_list(), [batch_size, num_units + 3])

      variables_lib.global_variables_initializer().run()
      input_value = np.random.randn(batch_size, input_size)
      last_states = sess.run(
          list(nest.flatten(state)), feed_dict={
              inputs[0]: input_value
          })
      saved_states = sess.run(
          list(state_saver.saved_state.values()),
          feed_dict={
              inputs[0]: input_value
          })
      self.assertEqual(8, len(last_states))
      self.assertEqual(8, len(saved_states))
      flat_state_names = nest.flatten(state_names)
      named_saved_states = dict(
          zip(state_saver.saved_state.keys(), saved_states))

      for i in range(8):
        self.assertAllEqual(last_states[i],
                            named_saved_states[flat_state_names[i]])

  def testProjNoSharding(self):
    num_units = 3
    input_size = 5
    batch_size = 2
    num_proj = 4
    max_length = 8
    with self.test_session(use_gpu=True, graph=ops_lib.Graph()) as sess:
      initializer = init_ops.random_uniform_initializer(
          -0.01, 0.01, seed=self._seed)
      inputs = max_length * [
          array_ops.placeholder(dtypes.float32, shape=(None, input_size))
      ]
      cell = rnn_cell.LSTMCell(
          num_units,
          use_peepholes=True,
          num_proj=num_proj,
          initializer=initializer,
          state_is_tuple=False)
      outputs, _ = rnn.static_rnn(cell, inputs, dtype=dtypes.float32)
      self.assertEqual(len(outputs), len(inputs))

      variables_lib.global_variables_initializer().run()
      input_value = np.random.randn(batch_size, input_size)
      sess.run(outputs, feed_dict={inputs[0]: input_value})

  def _testStateTupleWithProjAndSequenceLength(self):
    num_units = 3
    input_size = 5
    batch_size = 2
    num_proj = 4
    max_length = 8
    sequence_length = [4, 6]
    with self.test_session(graph=ops_lib.Graph()) as sess:
      initializer = init_ops.random_uniform_initializer(
          -0.01, 0.01, seed=self._seed)
      inputs = max_length * [
          array_ops.placeholder(dtypes.float32, shape=(None, input_size))
      ]
      cell_notuple = rnn_cell.LSTMCell(
          num_units,
          use_peepholes=True,
          num_proj=num_proj,
          initializer=initializer,
          state_is_tuple=False)
      cell_tuple = rnn_cell.LSTMCell(
          num_units,
          use_peepholes=True,
          num_proj=num_proj,
          initializer=initializer,
          state_is_tuple=True)
      with variable_scope.variable_scope("root") as scope:
        outputs_notuple, state_notuple = rnn.static_rnn(
            cell_notuple,
            inputs,
            dtype=dtypes.float32,
            sequence_length=sequence_length,
            scope=scope)
        scope.reuse_variables()
        # TODO(ebrevdo): For this test, we ensure values are identical and
        # therefore the weights here are tied.  In the future, we may consider
        # making the state_is_tuple property mutable so we can avoid
        # having to do this - especially if users ever need to reuse
        # the parameters from different RNNCell instances.  Right now,
        # this seems an unrealistic use case except for testing.
        cell_tuple._scope = cell_notuple._scope  # pylint: disable=protected-access
        outputs_tuple, state_tuple = rnn.static_rnn(
            cell_tuple,
            inputs,
            dtype=dtypes.float32,
            sequence_length=sequence_length,
            scope=scope)
      self.assertEqual(len(outputs_notuple), len(inputs))
      self.assertEqual(len(outputs_tuple), len(inputs))
      self.assertTrue(isinstance(state_tuple, tuple))
      self.assertTrue(isinstance(state_notuple, ops_lib.Tensor))

      variables_lib.global_variables_initializer().run()
      input_value = np.random.randn(batch_size, input_size)
      outputs_notuple_v = sess.run(
          outputs_notuple, feed_dict={
              inputs[0]: input_value
          })
      outputs_tuple_v = sess.run(
          outputs_tuple, feed_dict={
              inputs[0]: input_value
          })
      self.assertAllEqual(outputs_notuple_v, outputs_tuple_v)

      (state_notuple_v,) = sess.run(
          (state_notuple,), feed_dict={
              inputs[0]: input_value
          })
      state_tuple_v = sess.run(state_tuple, feed_dict={inputs[0]: input_value})
      self.assertAllEqual(state_notuple_v, np.hstack(state_tuple_v))

  def testProjSharding(self):
    num_units = 3
    input_size = 5
    batch_size = 2
    num_proj = 4
    num_proj_shards = 3
    num_unit_shards = 2
    max_length = 8
    with self.test_session(use_gpu=True, graph=ops_lib.Graph()) as sess:
      initializer = init_ops.random_uniform_initializer(
          -0.01, 0.01, seed=self._seed)

      inputs = max_length * [
          array_ops.placeholder(dtypes.float32, shape=(None, input_size))
      ]

      cell = rnn_cell.LSTMCell(
          num_units,
          use_peepholes=True,
          num_proj=num_proj,
          num_unit_shards=num_unit_shards,
          num_proj_shards=num_proj_shards,
          initializer=initializer,
          state_is_tuple=False)

      outputs, _ = rnn.static_rnn(cell, inputs, dtype=dtypes.float32)

      self.assertEqual(len(outputs), len(inputs))

      variables_lib.global_variables_initializer().run()
      input_value = np.random.randn(batch_size, input_size)
      sess.run(outputs, feed_dict={inputs[0]: input_value})

  def testDoubleInput(self):
    num_units = 3
    input_size = 5
    batch_size = 2
    num_proj = 4
    num_proj_shards = 3
    num_unit_shards = 2
    max_length = 8
    with self.test_session(use_gpu=True, graph=ops_lib.Graph()) as sess:
      initializer = init_ops.random_uniform_initializer(-1, 1, seed=self._seed)
      inputs = max_length * [
          array_ops.placeholder(dtypes.float64, shape=(None, input_size))
      ]

      cell = rnn_cell.LSTMCell(
          num_units,
          use_peepholes=True,
          num_proj=num_proj,
          num_unit_shards=num_unit_shards,
          num_proj_shards=num_proj_shards,
          initializer=initializer,
          state_is_tuple=False)

      outputs, _ = rnn.static_rnn(
          cell,
          inputs,
          initial_state=cell.zero_state(batch_size, dtypes.float64))

      self.assertEqual(len(outputs), len(inputs))

      variables_lib.global_variables_initializer().run()
      input_value = np.asarray(
          np.random.randn(batch_size, input_size), dtype=np.float64)
      values = sess.run(outputs, feed_dict={inputs[0]: input_value})
      self.assertEqual(values[0].dtype, input_value.dtype)

  def testShardNoShardEquivalentOutput(self):
    num_units = 3
    input_size = 5
    batch_size = 2
    num_proj = 4
    num_proj_shards = 3
    num_unit_shards = 2
    max_length = 8
    with self.test_session(use_gpu=True, graph=ops_lib.Graph()) as sess:
      inputs = max_length * [
          array_ops.placeholder(dtypes.float32, shape=(None, input_size))
      ]
      initializer = init_ops.constant_initializer(0.001)

      cell_noshard = rnn_cell.LSTMCell(
          num_units,
          num_proj=num_proj,
          use_peepholes=True,
          initializer=initializer,
          num_unit_shards=num_unit_shards,
          num_proj_shards=num_proj_shards,
          state_is_tuple=False)

      cell_shard = rnn_cell.LSTMCell(
          num_units,
          use_peepholes=True,
          initializer=initializer,
          num_proj=num_proj,
          state_is_tuple=False)

      with variable_scope.variable_scope("noshard_scope"):
        outputs_noshard, state_noshard = rnn.static_rnn(
            cell_noshard, inputs, dtype=dtypes.float32)
      with variable_scope.variable_scope("shard_scope"):
        outputs_shard, state_shard = rnn.static_rnn(
            cell_shard, inputs, dtype=dtypes.float32)

      self.assertEqual(len(outputs_noshard), len(inputs))
      self.assertEqual(len(outputs_noshard), len(outputs_shard))

      variables_lib.global_variables_initializer().run()
      input_value = np.random.randn(batch_size, input_size)
      feeds = dict((x, input_value) for x in inputs)
      values_noshard = sess.run(outputs_noshard, feed_dict=feeds)
      values_shard = sess.run(outputs_shard, feed_dict=feeds)
      state_values_noshard = sess.run([state_noshard], feed_dict=feeds)
      state_values_shard = sess.run([state_shard], feed_dict=feeds)
      self.assertEqual(len(values_noshard), len(values_shard))
      self.assertEqual(len(state_values_noshard), len(state_values_shard))
      for (v_noshard, v_shard) in zip(values_noshard, values_shard):
        self.assertAllClose(v_noshard, v_shard, atol=1e-3)
      for (s_noshard, s_shard) in zip(state_values_noshard, state_values_shard):
        self.assertAllClose(s_noshard, s_shard, atol=1e-3)

  def testDoubleInputWithDropoutAndDynamicCalculation(self):
    """Smoke test for using LSTM with doubles, dropout, dynamic calculation."""

    num_units = 3
    input_size = 5
    batch_size = 2
    num_proj = 4
    num_proj_shards = 3
    num_unit_shards = 2
    max_length = 8
    with self.test_session(use_gpu=True, graph=ops_lib.Graph()) as sess:
      sequence_length = array_ops.placeholder(dtypes.int64)
      initializer = init_ops.random_uniform_initializer(
          -0.01, 0.01, seed=self._seed)
      inputs = max_length * [
          array_ops.placeholder(dtypes.float64, shape=(None, input_size))
      ]

      cell = rnn_cell.LSTMCell(
          num_units,
          use_peepholes=True,
          num_proj=num_proj,
          num_unit_shards=num_unit_shards,
          num_proj_shards=num_proj_shards,
          initializer=initializer,
          state_is_tuple=False)
      dropout_cell = rnn_cell.DropoutWrapper(cell, 0.5, seed=0)

      outputs, state = rnn.static_rnn(
          dropout_cell,
          inputs,
          sequence_length=sequence_length,
          initial_state=cell.zero_state(batch_size, dtypes.float64))

      self.assertEqual(len(outputs), len(inputs))

      variables_lib.global_variables_initializer().run(feed_dict={
          sequence_length: [2, 3]
      })
      input_value = np.asarray(
          np.random.randn(batch_size, input_size), dtype=np.float64)
      values = sess.run(
          outputs, feed_dict={
              inputs[0]: input_value,
              sequence_length: [2, 3]
          })
      state_value = sess.run(
          [state], feed_dict={
              inputs[0]: input_value,
              sequence_length: [2, 3]
          })
      self.assertEqual(values[0].dtype, input_value.dtype)
      self.assertEqual(state_value[0].dtype, input_value.dtype)

  def testSharingWeightsWithReuse(self):
    num_units = 3
    input_size = 5
    batch_size = 2
    num_proj = 4
    max_length = 8
    with self.test_session(graph=ops_lib.Graph()) as sess:
      initializer = init_ops.random_uniform_initializer(-1, 1, seed=self._seed)
      initializer_d = init_ops.random_uniform_initializer(
          -1, 1, seed=self._seed + 1)
      inputs = max_length * [
          array_ops.placeholder(dtypes.float32, shape=(None, input_size))
      ]
      cell = rnn_cell.LSTMCell(
          num_units,
          use_peepholes=True,
          num_proj=num_proj,
          initializer=initializer,
          state_is_tuple=False)
      cell_d = rnn_cell.LSTMCell(
          num_units,
          use_peepholes=True,
          num_proj=num_proj,
          initializer=initializer_d,
          state_is_tuple=False)

      with variable_scope.variable_scope("share_scope"):
        outputs0, _ = rnn.static_rnn(cell, inputs, dtype=dtypes.float32)
      with variable_scope.variable_scope("share_scope", reuse=True):
        outputs1, _ = rnn.static_rnn(cell, inputs, dtype=dtypes.float32)
      with variable_scope.variable_scope("diff_scope"):
        outputs2, _ = rnn.static_rnn(cell_d, inputs, dtype=dtypes.float32)

      variables_lib.global_variables_initializer().run()
      input_value = np.random.randn(batch_size, input_size)
      output_values = sess.run(
          outputs0 + outputs1 + outputs2, feed_dict={
              inputs[0]: input_value
          })
      outputs0_values = output_values[:max_length]
      outputs1_values = output_values[max_length:2 * max_length]
      outputs2_values = output_values[2 * max_length:]
      self.assertEqual(len(outputs0_values), len(outputs1_values))
      self.assertEqual(len(outputs0_values), len(outputs2_values))
      for o1, o2, o3 in zip(outputs0_values, outputs1_values, outputs2_values):
        # Same weights used by both RNNs so outputs should be the same.
        self.assertAllEqual(o1, o2)
        # Different weights used so outputs should be different.
        self.assertTrue(np.linalg.norm(o1 - o3) > 1e-6)

  def testSharingWeightsWithDifferentNamescope(self):
    num_units = 3
    input_size = 5
    batch_size = 2
    num_proj = 4
    max_length = 8
    with self.test_session(graph=ops_lib.Graph()) as sess:
      initializer = init_ops.random_uniform_initializer(-1, 1, seed=self._seed)
      inputs = max_length * [
          array_ops.placeholder(dtypes.float32, shape=(None, input_size))
      ]
      cell = rnn_cell.LSTMCell(
          num_units,
          use_peepholes=True,
          num_proj=num_proj,
          initializer=initializer,
          state_is_tuple=False)

      with ops_lib.name_scope("scope0"):
        with variable_scope.variable_scope("share_scope"):
          outputs0, _ = rnn.static_rnn(cell, inputs, dtype=dtypes.float32)
      with ops_lib.name_scope("scope1"):
        with variable_scope.variable_scope("share_scope", reuse=True):
          outputs1, _ = rnn.static_rnn(cell, inputs, dtype=dtypes.float32)

      variables_lib.global_variables_initializer().run()
      input_value = np.random.randn(batch_size, input_size)
      output_values = sess.run(
          outputs0 + outputs1, feed_dict={
              inputs[0]: input_value
          })
      outputs0_values = output_values[:max_length]
      outputs1_values = output_values[max_length:]
      self.assertEqual(len(outputs0_values), len(outputs1_values))
      for out0, out1 in zip(outputs0_values, outputs1_values):
        self.assertAllEqual(out0, out1)

  def testDynamicRNNAllowsUnknownTimeDimension(self):
    inputs = array_ops.placeholder(dtypes.float32, shape=[1, None, 20])
    cell = rnn_cell.GRUCell(30)
    # Smoke test, this should not raise an error
    rnn.dynamic_rnn(cell, inputs, dtype=dtypes.float32)

  @test_util.run_in_graph_and_eager_modes()
  def testDynamicRNNWithTupleStates(self):
    num_units = 3
    input_size = 5
    batch_size = 2
    num_proj = 4
    max_length = 8
    sequence_length = [4, 6]
    in_graph_mode = context.in_graph_mode()
    with self.test_session(graph=ops_lib.Graph()) as sess:
      initializer = init_ops.random_uniform_initializer(
          -0.01, 0.01, seed=self._seed)
      if in_graph_mode:
        inputs = max_length * [
            array_ops.placeholder(dtypes.float32, shape=(None, input_size))
        ]
      else:
        inputs = max_length * [
            constant_op.constant(
                np.random.randn(batch_size, input_size).astype(np.float32))
        ]
      inputs_c = array_ops.stack(inputs)
      cell = rnn_cell.LSTMCell(
          num_units,
          use_peepholes=True,
          num_proj=num_proj,
          initializer=initializer,
          state_is_tuple=True)
      with variable_scope.variable_scope("root") as scope:
        outputs_static, state_static = rnn.static_rnn(
            cell,
            inputs,
            dtype=dtypes.float32,
            sequence_length=sequence_length,
            scope=scope)
        scope.reuse_variables()
        outputs_dynamic, state_dynamic = rnn.dynamic_rnn(
            cell,
            inputs_c,
            dtype=dtypes.float32,
            time_major=True,
            sequence_length=sequence_length,
            scope=scope)
      self.assertTrue(isinstance(state_static, rnn_cell.LSTMStateTuple))
      self.assertTrue(isinstance(state_dynamic, rnn_cell.LSTMStateTuple))
      self.assertEqual(state_static[0], state_static.c)
      self.assertEqual(state_static[1], state_static.h)
      self.assertEqual(state_dynamic[0], state_dynamic.c)
      self.assertEqual(state_dynamic[1], state_dynamic.h)

      if in_graph_mode:
        variables_lib.global_variables_initializer().run()
        input_value = np.random.randn(batch_size, input_size)
        outputs_static = sess.run(
            outputs_static, feed_dict={
                inputs[0]: input_value
            })
        outputs_dynamic = sess.run(
            outputs_dynamic, feed_dict={
                inputs[0]: input_value
            })
        state_static = sess.run(
            state_static, feed_dict={
                inputs[0]: input_value
            })
        state_dynamic = sess.run(
            state_dynamic, feed_dict={
                inputs[0]: input_value
            })

      if in_graph_mode:
        self.assertAllEqual(outputs_static, outputs_dynamic)
      else:
        self.assertAllEqual(
            array_ops.stack(outputs_static).numpy(), outputs_dynamic.numpy())
      self.assertAllEqual(np.hstack(state_static), np.hstack(state_dynamic))

  @test_util.run_in_graph_and_eager_modes()
  def testDynamicRNNWithNestedTupleStates(self):
    num_units = 3
    input_size = 5
    batch_size = 2
    num_proj = 4
    max_length = 8
    sequence_length = [4, 6]
    in_graph_mode = context.in_graph_mode()
    with self.test_session(graph=ops_lib.Graph()) as sess:
      initializer = init_ops.random_uniform_initializer(
          -0.01, 0.01, seed=self._seed)
      if in_graph_mode:
        inputs = max_length * [
            array_ops.placeholder(dtypes.float32, shape=(None, input_size))
        ]
      else:
        inputs = max_length * [
            constant_op.constant(
                np.random.randn(batch_size, input_size).astype(np.float32))
        ]
      inputs_c = array_ops.stack(inputs)

      def _cell(i):
        return rnn_cell.LSTMCell(
            num_units + i,
            use_peepholes=True,
            num_proj=num_proj + i,
            initializer=initializer,
            state_is_tuple=True)

      # This creates a state tuple which has 4 sub-tuples of length 2 each.
      cell = rnn_cell.MultiRNNCell(
          [_cell(i) for i in range(4)], state_is_tuple=True)

      self.assertEqual(len(cell.state_size), 4)
      for i in range(4):
        self.assertEqual(len(cell.state_size[i]), 2)

      test_zero = cell.zero_state(1, dtypes.float32)
      self.assertEqual(len(test_zero), 4)
      for i in range(4):
        self.assertEqual(test_zero[i][0].get_shape()[1], cell.state_size[i][0])
        self.assertEqual(test_zero[i][1].get_shape()[1], cell.state_size[i][1])

      with variable_scope.variable_scope("root") as scope:
        outputs_static, state_static = rnn.static_rnn(
            cell,
            inputs,
            dtype=dtypes.float32,
            sequence_length=sequence_length,
            scope=scope)
        scope.reuse_variables()
        outputs_dynamic, state_dynamic = rnn.dynamic_rnn(
            cell,
            inputs_c,
            dtype=dtypes.float32,
            time_major=True,
            sequence_length=sequence_length,
            scope=scope)

      if in_graph_mode:
        input_value = np.random.randn(batch_size, input_size)
        variables_lib.global_variables_initializer().run()
        outputs_static = sess.run(
            outputs_static, feed_dict={
                inputs[0]: input_value
            })
        outputs_dynamic = sess.run(
            outputs_dynamic, feed_dict={
                inputs[0]: input_value
            })
        state_static = sess.run(
            nest.flatten(state_static), feed_dict={
                inputs[0]: input_value
            })
        state_dynamic = sess.run(
            nest.flatten(state_dynamic), feed_dict={
                inputs[0]: input_value
            })

      if in_graph_mode:
        self.assertAllEqual(outputs_static, outputs_dynamic)
      else:
        self.assertAllEqual(
            array_ops.stack(outputs_static).numpy(), outputs_dynamic.numpy())
        state_static = [s.numpy() for s in nest.flatten(state_static)]
        state_dynamic = [s.numpy() for s in nest.flatten(state_dynamic)]
      self.assertAllEqual(np.hstack(state_static), np.hstack(state_dynamic))

  def _testDynamicEquivalentToStaticRNN(self, use_sequence_length):
    time_steps = 8
    num_units = 3
    num_proj = 4
    input_size = 5
    batch_size = 2

    input_values = np.random.randn(time_steps, batch_size, input_size).astype(
        np.float32)

    if use_sequence_length:
      sequence_length = np.random.randint(0, time_steps, size=batch_size)
    else:
      sequence_length = None

    in_graph_mode = context.in_graph_mode()

    # TODO(b/68017812): Eager ignores operation seeds, so we need to create a
    # single cell and reuse it across the static and dynamic RNNs. Remove this
    # special case once is fixed.
    if not in_graph_mode:
      initializer = init_ops.random_uniform_initializer(
          -0.01, 0.01, seed=self._seed)
      cell = rnn_cell.LSTMCell(
          num_units,
          use_peepholes=True,
          initializer=initializer,
          num_proj=num_proj,
          state_is_tuple=False)

    ########### Step 1: Run static graph and generate readouts
    with self.test_session(use_gpu=True, graph=ops_lib.Graph()) as sess:
      if in_graph_mode:
        concat_inputs = array_ops.placeholder(
            dtypes.float32, shape=(time_steps, batch_size, input_size))
      else:
        concat_inputs = constant_op.constant(input_values)
      inputs = array_ops.unstack(concat_inputs)
      initializer = init_ops.random_uniform_initializer(
          -0.01, 0.01, seed=self._seed)

      # TODO(akshayka): Remove special case once b/68017812 is fixed.
      if in_graph_mode:
        cell = rnn_cell.LSTMCell(
            num_units,
            use_peepholes=True,
            initializer=initializer,
            num_proj=num_proj,
            state_is_tuple=False)

      with variable_scope.variable_scope("dynamic_scope"):
        outputs_static, state_static = rnn.static_rnn(
            cell, inputs, sequence_length=sequence_length, dtype=dtypes.float32)

      if in_graph_mode:
        # Generate gradients and run sessions to obtain outputs
        feeds = {concat_inputs: input_values}
        # Initialize
        variables_lib.global_variables_initializer().run(feed_dict=feeds)
        # Generate gradients of sum of outputs w.r.t. inputs
        static_gradients = gradients_impl.gradients(
            outputs_static + [state_static], [concat_inputs])
        # Generate gradients of individual outputs w.r.t. inputs
        static_individual_gradients = nest.flatten([
            gradients_impl.gradients(y, [concat_inputs])
            for y in [outputs_static[0], outputs_static[-1], state_static]
        ])
        # Generate gradients of individual variables w.r.t. inputs
        trainable_variables = ops_lib.get_collection(
            ops_lib.GraphKeys.TRAINABLE_VARIABLES)
        assert len(trainable_variables) > 1, (
            "Count of trainable variables: %d" % len(trainable_variables))
        # pylint: disable=bad-builtin
        static_individual_variable_gradients = nest.flatten([
            gradients_impl.gradients(y, trainable_variables)
            for y in [outputs_static[0], outputs_static[-1], state_static]
        ])
        # Test forward pass
        values_static = sess.run(outputs_static, feed_dict=feeds)
        (state_value_static,) = sess.run((state_static,), feed_dict=feeds)

        # Test gradients to inputs and variables w.r.t. outputs & final state
        static_grad_values = sess.run(static_gradients, feed_dict=feeds)

        static_individual_grad_values = sess.run(
            static_individual_gradients, feed_dict=feeds)

        static_individual_var_grad_values = sess.run(
            static_individual_variable_gradients, feed_dict=feeds)

    ########## Step 2: Run dynamic graph and generate readouts
    with self.test_session(use_gpu=True, graph=ops_lib.Graph()) as sess:
      if in_graph_mode:
        concat_inputs = array_ops.placeholder(
            dtypes.float32, shape=(time_steps, batch_size, input_size))
      else:
        concat_inputs = constant_op.constant(input_values)
      initializer = init_ops.random_uniform_initializer(
          -0.01, 0.01, seed=self._seed)

      # TODO(akshayka): Remove this special case once b/68017812 is
      # fixed.
      if in_graph_mode:
        cell = rnn_cell.LSTMCell(
            num_units,
            use_peepholes=True,
            initializer=initializer,
            num_proj=num_proj,
            state_is_tuple=False)

      with variable_scope.variable_scope("dynamic_scope"):
        outputs_dynamic, state_dynamic = rnn.dynamic_rnn(
            cell,
            inputs=concat_inputs,
            sequence_length=sequence_length,
            time_major=True,
            dtype=dtypes.float32)
        split_outputs_dynamic = array_ops.unstack(outputs_dynamic, time_steps)

      if in_graph_mode:
        feeds = {concat_inputs: input_values}

        # Initialize
        variables_lib.global_variables_initializer().run(feed_dict=feeds)

        # Generate gradients of sum of outputs w.r.t. inputs
        dynamic_gradients = gradients_impl.gradients(
            split_outputs_dynamic + [state_dynamic], [concat_inputs])

        # Generate gradients of several individual outputs w.r.t. inputs
        dynamic_individual_gradients = nest.flatten([
            gradients_impl.gradients(y, [concat_inputs])
            for y in [
                split_outputs_dynamic[0], split_outputs_dynamic[-1],
                state_dynamic
            ]
        ])

        # Generate gradients of individual variables w.r.t. inputs
        trainable_variables = ops_lib.get_collection(
            ops_lib.GraphKeys.TRAINABLE_VARIABLES)
        assert len(trainable_variables) > 1, (
            "Count of trainable variables: %d" % len(trainable_variables))
        dynamic_individual_variable_gradients = nest.flatten([
            gradients_impl.gradients(y, trainable_variables)
            for y in [
                split_outputs_dynamic[0], split_outputs_dynamic[-1],
                state_dynamic
            ]
        ])

        # Test forward pass
        values_dynamic = sess.run(split_outputs_dynamic, feed_dict=feeds)
        (state_value_dynamic,) = sess.run((state_dynamic,), feed_dict=feeds)

        # Test gradients to inputs and variables w.r.t. outputs & final state
        dynamic_grad_values = sess.run(dynamic_gradients, feed_dict=feeds)

        dynamic_individual_grad_values = sess.run(
            dynamic_individual_gradients, feed_dict=feeds)

        dynamic_individual_var_grad_values = sess.run(
            dynamic_individual_variable_gradients, feed_dict=feeds)

    ######### Step 3: Comparisons
    if not in_graph_mode:
      values_static = outputs_static
      values_dynamic = split_outputs_dynamic
      state_value_static = state_static
      state_value_dynamic = state_dynamic

    self.assertEqual(len(values_static), len(values_dynamic))
    for (value_static, value_dynamic) in zip(values_static, values_dynamic):
      self.assertAllClose(value_static, value_dynamic)
    self.assertAllClose(state_value_static, state_value_dynamic)

    if in_graph_mode:

      self.assertAllClose(static_grad_values, dynamic_grad_values)

      self.assertEqual(
          len(static_individual_grad_values),
          len(dynamic_individual_grad_values))
      self.assertEqual(
          len(static_individual_var_grad_values),
          len(dynamic_individual_var_grad_values))

      for i, (a, b) in enumerate(
          zip(static_individual_grad_values, dynamic_individual_grad_values)):
        tf_logging.info("Comparing individual gradients iteration %d" % i)
        self.assertAllClose(a, b)

      for i, (a, b) in enumerate(
          zip(static_individual_var_grad_values,
              dynamic_individual_var_grad_values)):
<<<<<<< HEAD
        tf_logging.info("Comparing individual variable gradients iteration %d" %
                        i)
        self.assertAllClose(a, b)
=======
        tf_logging.info(
            "Comparing individual variable gradients iteration %d" % i)
        self.assertAllEqual(a, b)
>>>>>>> 283f03c8

  @test_util.run_in_graph_and_eager_modes()
  def testDynamicEquivalentToStaticRNN(self):
    self._testDynamicEquivalentToStaticRNN(use_sequence_length=False)
    self._testDynamicEquivalentToStaticRNN(use_sequence_length=False)


class BidirectionalRNNTest(test.TestCase):

  def setUp(self):
    self._seed = 23489
    np.random.seed(self._seed)

  def _createBidirectionalRNN(self, use_shape, use_sequence_length, scope=None):
    num_units = 3
    input_size = 5
    batch_size = 2
    max_length = 8

    initializer = init_ops.random_uniform_initializer(
        -0.01, 0.01, seed=self._seed)
    sequence_length = array_ops.placeholder(
        dtypes.int64) if use_sequence_length else None
    cell_fw = rnn_cell.LSTMCell(
        num_units, input_size, initializer=initializer, state_is_tuple=False)
    cell_bw = rnn_cell.LSTMCell(
        num_units, input_size, initializer=initializer, state_is_tuple=False)
    inputs = max_length * [
        array_ops.placeholder(
            dtypes.float32,
            shape=(batch_size, input_size) if use_shape else (None, input_size))
    ]
    outputs, state_fw, state_bw = rnn.static_bidirectional_rnn(
        cell_fw,
        cell_bw,
        inputs,
        dtype=dtypes.float32,
        sequence_length=sequence_length,
        scope=scope)
    self.assertEqual(len(outputs), len(inputs))
    for out in outputs:
      self.assertEqual(out.get_shape().as_list(),
                       [batch_size if use_shape else None, 2 * num_units])

    input_value = np.random.randn(batch_size, input_size)
    outputs = array_ops.stack(outputs)

    return input_value, inputs, outputs, state_fw, state_bw, sequence_length

  def _testBidirectionalRNN(self, use_shape):
    with self.test_session(use_gpu=True, graph=ops_lib.Graph()) as sess:
      input_value, inputs, outputs, state_fw, state_bw, sequence_length = (
          self._createBidirectionalRNN(use_shape, True))
      variables_lib.global_variables_initializer().run()
      # Run with pre-specified sequence length of 2, 3
      out, s_fw, s_bw = sess.run(
          [outputs, state_fw, state_bw],
          feed_dict={
              inputs[0]: input_value,
              sequence_length: [2, 3]
          })

      # Since the forward and backward LSTM cells were initialized with the
      # same parameters, the forward and backward output has to be the same,
      # but reversed in time. The format is output[time][batch][depth], and
      # due to depth concatenation (as num_units=3 for both RNNs):
      # - forward output:  out[][][depth] for 0 <= depth < 3
      # - backward output: out[][][depth] for 4 <= depth < 6
      #
      # First sequence in batch is length=2
      # Check that the time=0 forward output is equal to time=1 backward output
      self.assertEqual(out[0][0][0], out[1][0][3])
      self.assertEqual(out[0][0][1], out[1][0][4])
      self.assertEqual(out[0][0][2], out[1][0][5])
      # Check that the time=1 forward output is equal to time=0 backward output
      self.assertEqual(out[1][0][0], out[0][0][3])
      self.assertEqual(out[1][0][1], out[0][0][4])
      self.assertEqual(out[1][0][2], out[0][0][5])

      # Second sequence in batch is length=3
      # Check that the time=0 forward output is equal to time=2 backward output
      self.assertEqual(out[0][1][0], out[2][1][3])
      self.assertEqual(out[0][1][1], out[2][1][4])
      self.assertEqual(out[0][1][2], out[2][1][5])
      # Check that the time=1 forward output is equal to time=1 backward output
      self.assertEqual(out[1][1][0], out[1][1][3])
      self.assertEqual(out[1][1][1], out[1][1][4])
      self.assertEqual(out[1][1][2], out[1][1][5])
      # Check that the time=2 forward output is equal to time=0 backward output
      self.assertEqual(out[2][1][0], out[0][1][3])
      self.assertEqual(out[2][1][1], out[0][1][4])
      self.assertEqual(out[2][1][2], out[0][1][5])
      # Via the reasoning above, the forward and backward final state should be
      # exactly the same
      self.assertAllClose(s_fw, s_bw)

  def _testBidirectionalRNNWithoutSequenceLength(self, use_shape):
    with self.test_session(use_gpu=True, graph=ops_lib.Graph()) as sess:
      input_value, inputs, outputs, state_fw, state_bw, _ = (
          self._createBidirectionalRNN(use_shape, False))
      variables_lib.global_variables_initializer().run()
      out, s_fw, s_bw = sess.run(
          [outputs, state_fw, state_bw], feed_dict={
              inputs[0]: input_value
          })

      # Since the forward and backward LSTM cells were initialized with the
      # same parameters, the forward and backward output has to be the same,
      # but reversed in time. The format is output[time][batch][depth], and
      # due to depth concatenation (as num_units=3 for both RNNs):
      # - forward output:  out[][][depth] for 0 <= depth < 3
      # - backward output: out[][][depth] for 4 <= depth < 6
      #
      # Both sequences in batch are length=8.  Check that the time=i
      # forward output is equal to time=8-1-i backward output
      for i in xrange(8):
        self.assertEqual(out[i][0][0], out[8 - 1 - i][0][3])
        self.assertEqual(out[i][0][1], out[8 - 1 - i][0][4])
        self.assertEqual(out[i][0][2], out[8 - 1 - i][0][5])
      for i in xrange(8):
        self.assertEqual(out[i][1][0], out[8 - 1 - i][1][3])
        self.assertEqual(out[i][1][1], out[8 - 1 - i][1][4])
        self.assertEqual(out[i][1][2], out[8 - 1 - i][1][5])
      # Via the reasoning above, the forward and backward final state should be
      # exactly the same
      self.assertAllClose(s_fw, s_bw)

  def testBidirectionalRNN(self):
    self._testBidirectionalRNN(use_shape=False)
    self._testBidirectionalRNN(use_shape=True)

  def testBidirectionalRNNWithoutSequenceLength(self):
    self._testBidirectionalRNNWithoutSequenceLength(use_shape=False)
    self._testBidirectionalRNNWithoutSequenceLength(use_shape=True)

  def _createBidirectionalDynamicRNN(self,
                                     use_shape,
                                     use_state_tuple,
                                     use_time_major,
                                     use_sequence_length,
                                     scope=None):
    num_units = 3
    input_size = 5
    batch_size = 2
    max_length = 8

    initializer = init_ops.random_uniform_initializer(
        -0.01, 0.01, seed=self._seed)
    sequence_length = (
        array_ops.placeholder(dtypes.int64) if use_sequence_length else None)
    cell_fw = rnn_cell.LSTMCell(
        num_units, initializer=initializer, state_is_tuple=use_state_tuple)
    cell_bw = rnn_cell.LSTMCell(
        num_units, initializer=initializer, state_is_tuple=use_state_tuple)
    inputs = max_length * [
        array_ops.placeholder(
            dtypes.float32,
            shape=(batch_size if use_shape else None, input_size))
    ]
    inputs_c = array_ops.stack(inputs)
    if not use_time_major:
      inputs_c = array_ops.transpose(inputs_c, [1, 0, 2])
    outputs, states = rnn.bidirectional_dynamic_rnn(
        cell_fw,
        cell_bw,
        inputs_c,
        sequence_length,
        dtype=dtypes.float32,
        time_major=use_time_major,
        scope=scope)
    outputs = array_ops.concat(outputs, 2)
    state_fw, state_bw = states
    outputs_shape = [None, max_length, 2 * num_units]
    if use_shape:
      outputs_shape[0] = batch_size
    if use_time_major:
      outputs_shape[0], outputs_shape[1] = outputs_shape[1], outputs_shape[0]
    self.assertEqual(outputs.get_shape().as_list(), outputs_shape)

    input_value = np.random.randn(batch_size, input_size)

    return input_value, inputs, outputs, state_fw, state_bw, sequence_length

  def _testBidirectionalDynamicRNN(self, use_shape, use_state_tuple,
                                   use_time_major, use_sequence_length):
    with self.test_session(use_gpu=True, graph=ops_lib.Graph()) as sess:
      input_value, inputs, outputs, state_fw, state_bw, sequence_length = (
          self._createBidirectionalDynamicRNN(
              use_shape, use_state_tuple, use_time_major, use_sequence_length))
      variables_lib.global_variables_initializer().run()
      # Run with pre-specified sequence length of 2, 3
      feed_dict = ({sequence_length: [2, 3]} if use_sequence_length else {})
      feed_dict.update({inputs[0]: input_value})
      if use_state_tuple:
        out, c_fw, m_fw, c_bw, m_bw = sess.run(
            [outputs, state_fw[0], state_fw[1], state_bw[0], state_bw[1]],
            feed_dict=feed_dict)
        s_fw = (c_fw, m_fw)
        s_bw = (c_bw, m_bw)
      else:
        feed_dict.update({inputs[0]: input_value})
        out, s_fw, s_bw = sess.run(
            [outputs, state_fw, state_bw], feed_dict=feed_dict)

      # Since the forward and backward LSTM cells were initialized with the
      # same parameters, the forward and backward output has to be the same,
      # but reversed in time. The format is output[time][batch][depth], and
      # due to depth concatenation (as num_units=3 for both RNNs):
      # - forward output:  out[][][depth] for 0 <= depth < 3
      # - backward output: out[][][depth] for 4 <= depth < 6
      #
      if not use_time_major:
        out = np.swapaxes(out, 0, 1)

      if use_sequence_length:
        # First sequence in batch is length=2
        # Check that the t=0 forward output is equal to t=1 backward output
        self.assertEqual(out[0][0][0], out[1][0][3])
        self.assertEqual(out[0][0][1], out[1][0][4])
        self.assertEqual(out[0][0][2], out[1][0][5])
        # Check that the t=1 forward output is equal to t=0 backward output
        self.assertEqual(out[1][0][0], out[0][0][3])
        self.assertEqual(out[1][0][1], out[0][0][4])
        self.assertEqual(out[1][0][2], out[0][0][5])

        # Second sequence in batch is length=3
        # Check that the t=0 forward output is equal to t=2 backward output
        self.assertEqual(out[0][1][0], out[2][1][3])
        self.assertEqual(out[0][1][1], out[2][1][4])
        self.assertEqual(out[0][1][2], out[2][1][5])
        # Check that the t=1 forward output is equal to t=1 backward output
        self.assertEqual(out[1][1][0], out[1][1][3])
        self.assertEqual(out[1][1][1], out[1][1][4])
        self.assertEqual(out[1][1][2], out[1][1][5])
        # Check that the t=2 forward output is equal to t=0 backward output
        self.assertEqual(out[2][1][0], out[0][1][3])
        self.assertEqual(out[2][1][1], out[0][1][4])
        self.assertEqual(out[2][1][2], out[0][1][5])
        # Via the reasoning above, the forward and backward final state should
        # be exactly the same
        self.assertAllClose(s_fw, s_bw)
      else:  # not use_sequence_length
        max_length = 8  # from createBidirectionalDynamicRNN
        for t in range(max_length):
          self.assertAllEqual(out[t, :, 0:3], out[max_length - t - 1, :, 3:6])
        self.assertAllClose(s_fw, s_bw)

  def testBidirectionalDynamicRNN(self):
    # Generate 2^5 option values
    # from [True, True, True, True, True] to [False, False, False, False, False]
    options = itertools.product([True, False], repeat=4)
    for option in options:
      self._testBidirectionalDynamicRNN(
          use_shape=option[0],
          use_state_tuple=option[1],
          use_time_major=option[2],
          use_sequence_length=option[3])

  def _testScope(self, factory, prefix="prefix", use_outer_scope=True):
    # REMARKS: factory(scope) is a function accepting a scope
    #          as an argument, such scope can be None, a string
    #          or a VariableScope instance.
    with self.test_session(use_gpu=True, graph=ops_lib.Graph()):
      if use_outer_scope:
        with variable_scope.variable_scope(prefix) as scope:
          factory(scope)
      else:
        factory(prefix)

      # check that all the variables names starts
      # with the proper scope.
      variables_lib.global_variables_initializer()
      all_vars = variables_lib.global_variables()
      prefix = prefix or "bidirectional_rnn"
      scope_vars = [v for v in all_vars if v.name.startswith(prefix + "/")]
      tf_logging.info("BiRNN with scope: %s (%s)" %
                      (prefix, "scope" if use_outer_scope else "str"))
      for v in scope_vars:
        tf_logging.info(v.name)
      self.assertEqual(len(scope_vars), len(all_vars))

  def testBidirectionalRNNScope(self):

    def factory(scope):
      return self._createBidirectionalRNN(
          use_shape=True, use_sequence_length=True, scope=scope)

    self._testScope(factory, use_outer_scope=True)
    self._testScope(factory, use_outer_scope=False)
    self._testScope(factory, prefix=None, use_outer_scope=False)

  def testBidirectionalDynamicRNNScope(self):

    def get_factory(use_time_major):

      def factory(scope):
        return self._createBidirectionalDynamicRNN(
            use_shape=True,
            use_state_tuple=True,
            use_sequence_length=True,
            use_time_major=use_time_major,
            scope=scope)

      return factory

    self._testScope(get_factory(True), use_outer_scope=True)
    self._testScope(get_factory(True), use_outer_scope=False)
    self._testScope(get_factory(True), prefix=None, use_outer_scope=False)
    self._testScope(get_factory(False), use_outer_scope=True)
    self._testScope(get_factory(False), use_outer_scope=False)
    self._testScope(get_factory(False), prefix=None, use_outer_scope=False)


class MultiDimensionalLSTMTest(test.TestCase):

  def setUp(self):
    self._seed = 23489
    np.random.seed(self._seed)

  def testMultiDimensionalLSTMAllRNNContainers(self):
    feature_dims = (3, 4, 5)
    input_size = feature_dims
    batch_size = 2
    max_length = 8
    sequence_length = [4, 6]
    with self.test_session(graph=ops_lib.Graph()) as sess:
      inputs = max_length * [
          array_ops.placeholder(dtypes.float32, shape=(None,) + input_size)
      ]
      inputs_using_dim = max_length * [
          array_ops.placeholder(
              dtypes.float32, shape=(batch_size,) + input_size)
      ]
      inputs_c = array_ops.stack(inputs)
      # Create a cell for the whole test. This is fine because the cell has no
      # variables.
      cell = DummyMultiDimensionalLSTM(feature_dims)
      state_saver = TestStateSaver(batch_size, input_size)
      outputs_static, state_static = rnn.static_rnn(
          cell, inputs, dtype=dtypes.float32, sequence_length=sequence_length)
      outputs_dynamic, state_dynamic = rnn.dynamic_rnn(
          cell,
          inputs_c,
          dtype=dtypes.float32,
          time_major=True,
          sequence_length=sequence_length)
      outputs_bid, state_fw, state_bw = rnn.static_bidirectional_rnn(
          cell,
          cell,
          inputs_using_dim,
          dtype=dtypes.float32,
          sequence_length=sequence_length)
      outputs_sav, state_sav = rnn.static_state_saving_rnn(
          cell,
          inputs_using_dim,
          sequence_length=sequence_length,
          state_saver=state_saver,
          state_name=("h", "c"))

      self.assertEqual(outputs_dynamic.get_shape().as_list(),
                       inputs_c.get_shape().as_list())
      for out, inp in zip(outputs_static, inputs):
        self.assertEqual(out.get_shape().as_list(), inp.get_shape().as_list())
      for out, inp in zip(outputs_bid, inputs_using_dim):
        input_shape_list = inp.get_shape().as_list()
        # fwd and bwd activations are concatenated along the second dim.
        input_shape_list[1] *= 2
        self.assertEqual(out.get_shape().as_list(), input_shape_list)

      variables_lib.global_variables_initializer().run()

      input_total_size = (batch_size,) + input_size
      input_value = np.random.randn(*input_total_size)
      outputs_static_v = sess.run(
          outputs_static, feed_dict={
              inputs[0]: input_value
          })
      outputs_dynamic_v = sess.run(
          outputs_dynamic, feed_dict={
              inputs[0]: input_value
          })
      outputs_bid_v = sess.run(
          outputs_bid, feed_dict={
              inputs_using_dim[0]: input_value
          })
      outputs_sav_v = sess.run(
          outputs_sav, feed_dict={
              inputs_using_dim[0]: input_value
          })

      self.assertAllEqual(outputs_static_v, outputs_dynamic_v)
      self.assertAllEqual(outputs_static_v, outputs_sav_v)
      outputs_static_array = np.array(outputs_static_v)
      outputs_static_array_double = np.concatenate(
          (outputs_static_array, outputs_static_array), axis=2)
      outputs_bid_array = np.array(outputs_bid_v)
      self.assertAllEqual(outputs_static_array_double, outputs_bid_array)

      state_static_v = sess.run(
          state_static, feed_dict={
              inputs[0]: input_value
          })
      state_dynamic_v = sess.run(
          state_dynamic, feed_dict={
              inputs[0]: input_value
          })
      state_bid_fw_v = sess.run(
          state_fw, feed_dict={
              inputs_using_dim[0]: input_value
          })
      state_bid_bw_v = sess.run(
          state_bw, feed_dict={
              inputs_using_dim[0]: input_value
          })
      state_sav_v = sess.run(
          state_sav, feed_dict={
              inputs_using_dim[0]: input_value
          })
      self.assertAllEqual(np.hstack(state_static_v), np.hstack(state_dynamic_v))
      self.assertAllEqual(np.hstack(state_static_v), np.hstack(state_sav_v))
      self.assertAllEqual(np.hstack(state_static_v), np.hstack(state_bid_fw_v))
      self.assertAllEqual(np.hstack(state_static_v), np.hstack(state_bid_bw_v))


class NestedLSTMTest(test.TestCase):

  def setUp(self):
    self._seed = 23489
    np.random.seed(self._seed)

  def testNestedIOLSTMAllRNNContainers(self):
    input_size = 5
    batch_size = 2
    state_size = 6
    max_length = 8
    sequence_length = [4, 6]
    with self.test_session(graph=ops_lib.Graph()) as sess:
      state_saver = TestStateSaver(batch_size, state_size)
      single_input = (array_ops.placeholder(
          dtypes.float32, shape=(None, input_size)),
                      array_ops.placeholder(
                          dtypes.float32, shape=(None, input_size)))
      inputs = max_length * [single_input]
      inputs_c = (array_ops.stack([input_[0] for input_ in inputs]),
                  array_ops.stack([input_[1] for input_ in inputs]))
      single_input_using_dim = (array_ops.placeholder(
          dtypes.float32, shape=(batch_size, input_size)),
                                array_ops.placeholder(
                                    dtypes.float32,
                                    shape=(batch_size, input_size)))
      inputs_using_dim = max_length * [single_input_using_dim]

      # Create a cell for the whole test. This is fine because the cell has no
      # variables.
      cell = NestedRNNCell()
      outputs_dynamic, state_dynamic = rnn.dynamic_rnn(
          cell,
          inputs_c,
          dtype=dtypes.float32,
          time_major=True,
          sequence_length=sequence_length)
      outputs_static, state_static = rnn.static_rnn(
          cell, inputs, dtype=dtypes.float32, sequence_length=sequence_length)
      outputs_bid, state_fw, state_bw = rnn.static_bidirectional_rnn(
          cell,
          cell,
          inputs_using_dim,
          dtype=dtypes.float32,
          sequence_length=sequence_length)
      outputs_sav, state_sav = rnn.static_state_saving_rnn(
          cell,
          inputs_using_dim,
          sequence_length=sequence_length,
          state_saver=state_saver,
          state_name=("h", "c"))

      def _assert_same_shape(input1, input2, double=False):
        flat_input1 = nest.flatten(input1)
        flat_input2 = nest.flatten(input2)
        for inp1, inp2 in zip(flat_input1, flat_input2):
          input_shape = inp1.get_shape().as_list()
          if double:
            input_shape[1] *= 2
          self.assertEqual(input_shape, inp2.get_shape().as_list())

      _assert_same_shape(inputs_c, outputs_dynamic)
      _assert_same_shape(inputs, outputs_static)
      _assert_same_shape(inputs_using_dim, outputs_sav)
      _assert_same_shape(inputs_using_dim, outputs_bid, double=True)

      variables_lib.global_variables_initializer().run()

      input_total_size = (batch_size, input_size)
      input_value = (np.random.randn(*input_total_size),
                     np.random.randn(*input_total_size))
      outputs_dynamic_v = sess.run(
          outputs_dynamic, feed_dict={
              single_input: input_value
          })
      outputs_static_v = sess.run(
          outputs_static, feed_dict={
              single_input: input_value
          })
      outputs_sav_v = sess.run(
          outputs_sav, feed_dict={
              single_input_using_dim: input_value
          })
      outputs_bid_v = sess.run(
          outputs_bid, feed_dict={
              single_input_using_dim: input_value
          })

      self.assertAllEqual(outputs_static_v,
                          np.transpose(outputs_dynamic_v, (1, 0, 2, 3)))
      self.assertAllEqual(outputs_static_v, outputs_sav_v)
      outputs_static_array = np.array(outputs_static_v)
      outputs_static_array_double = np.concatenate(
          (outputs_static_array, outputs_static_array), axis=3)
      outputs_bid_array = np.array(outputs_bid_v)
      self.assertAllEqual(outputs_static_array_double, outputs_bid_array)

      state_dynamic_v = sess.run(
          state_dynamic, feed_dict={
              single_input: input_value
          })
      state_static_v = sess.run(
          state_static, feed_dict={
              single_input: input_value
          })
      state_bid_fw_v = sess.run(
          state_fw, feed_dict={
              single_input_using_dim: input_value
          })
      state_bid_bw_v = sess.run(
          state_bw, feed_dict={
              single_input_using_dim: input_value
          })
      state_sav_v = sess.run(
          state_sav, feed_dict={
              single_input_using_dim: input_value
          })
      self.assertAllEqual(np.hstack(state_static_v), np.hstack(state_dynamic_v))
      self.assertAllEqual(np.hstack(state_static_v), np.hstack(state_sav_v))
      self.assertAllEqual(np.hstack(state_static_v), np.hstack(state_bid_fw_v))
      self.assertAllEqual(np.hstack(state_static_v), np.hstack(state_bid_bw_v))


class StateSaverRNNTest(test.TestCase):

  def setUp(self):
    self._seed = 23489
    np.random.seed(self._seed)

  def _testScope(self, factory, prefix="prefix", use_outer_scope=True):
    with self.test_session(use_gpu=True, graph=ops_lib.Graph()):
      if use_outer_scope:
        with variable_scope.variable_scope(prefix) as scope:
          factory(scope)
      else:
        factory(prefix)
        variables_lib.global_variables_initializer()

      # check that all the variables names starts
      # with the proper scope.
      all_vars = variables_lib.global_variables()
      prefix = prefix or "rnn"
      scope_vars = [v for v in all_vars if v.name.startswith(prefix + "/")]
      tf_logging.info("RNN with scope: %s (%s)" %
                      (prefix, "scope" if use_outer_scope else "str"))
      for v in scope_vars:
        tf_logging.info(v.name)
      self.assertEqual(len(scope_vars), len(all_vars))

  def testStateSaverRNNScope(self):
    num_units = 3
    input_size = 5
    batch_size = 2
    max_length = 8

    def factory(scope):
      initializer = init_ops.random_uniform_initializer(
          -0.01, 0.01, seed=self._seed)
      state_saver = TestStateSaver(batch_size, 2 * num_units)
      cell = rnn_cell.LSTMCell(
          num_units,
          use_peepholes=False,
          initializer=initializer,
          state_is_tuple=False)
      inputs = max_length * [
          array_ops.placeholder(dtypes.float32, shape=(batch_size, input_size))
      ]
      return rnn.static_state_saving_rnn(
          cell,
          inputs,
          state_saver=state_saver,
          state_name="save_lstm",
          scope=scope)

    self._testScope(factory, use_outer_scope=True)
    self._testScope(factory, use_outer_scope=False)
    self._testScope(factory, prefix=None, use_outer_scope=False)


class GRUTest(test.TestCase):

  def setUp(self):
    self._seed = 23489
    np.random.seed(self._seed)

  def testDynamic(self):
    time_steps = 8
    num_units = 3
    input_size = 5
    batch_size = 2

    input_values = np.random.randn(time_steps, batch_size, input_size)

    sequence_length = np.random.randint(0, time_steps, size=batch_size)

    with self.test_session(use_gpu=True, graph=ops_lib.Graph()) as sess:
      concat_inputs = array_ops.placeholder(
          dtypes.float32, shape=(time_steps, batch_size, input_size))

      cell = rnn_cell.GRUCell(num_units=num_units)

      with variable_scope.variable_scope("dynamic_scope"):
        outputs_dynamic, state_dynamic = rnn.dynamic_rnn(
            cell,
            inputs=concat_inputs,
            sequence_length=sequence_length,
            time_major=True,
            dtype=dtypes.float32)

      feeds = {concat_inputs: input_values}

      # Initialize
      variables_lib.global_variables_initializer().run(feed_dict=feeds)

      sess.run([outputs_dynamic, state_dynamic], feed_dict=feeds)

  def _testScope(self, factory, prefix="prefix", use_outer_scope=True):
    with self.test_session(use_gpu=True, graph=ops_lib.Graph()):
      if use_outer_scope:
        with variable_scope.variable_scope(prefix) as scope:
          factory(scope)
      else:
        factory(prefix)
        variables_lib.global_variables_initializer()

      # check that all the variables names starts
      # with the proper scope.
      all_vars = variables_lib.global_variables()
      prefix = prefix or "rnn"
      scope_vars = [v for v in all_vars if v.name.startswith(prefix + "/")]
      tf_logging.info("RNN with scope: %s (%s)" %
                      (prefix, "scope" if use_outer_scope else "str"))
      for v in scope_vars:
        tf_logging.info(v.name)
      self.assertEqual(len(scope_vars), len(all_vars))

  def testDynamicScope(self):
    time_steps = 8
    num_units = 3
    input_size = 5
    batch_size = 2
    sequence_length = np.random.randint(0, time_steps, size=batch_size)

    def factory(scope):
      concat_inputs = array_ops.placeholder(
          dtypes.float32, shape=(time_steps, batch_size, input_size))
      cell = rnn_cell.GRUCell(num_units=num_units)
      return rnn.dynamic_rnn(
          cell,
          inputs=concat_inputs,
          sequence_length=sequence_length,
          time_major=True,
          dtype=dtypes.float32,
          scope=scope)

    self._testScope(factory, use_outer_scope=True)
    self._testScope(factory, use_outer_scope=False)
    self._testScope(factory, prefix=None, use_outer_scope=False)


class RawRNNTest(test.TestCase):

  def setUp(self):
    self._seed = 23489
    np.random.seed(self._seed)

  def _testRawRNN(self, max_time):
    with self.test_session(graph=ops_lib.Graph()) as sess:
      batch_size = 16
      input_depth = 4
      num_units = 3

      inputs = array_ops.placeholder(
          shape=(max_time, batch_size, input_depth), dtype=dtypes.float32)
      sequence_length = array_ops.placeholder(
          shape=(batch_size,), dtype=dtypes.int32)
      inputs_ta = tensor_array_ops.TensorArray(
          dtype=dtypes.float32, size=array_ops.shape(inputs)[0])
      inputs_ta = inputs_ta.unstack(inputs)

      cell = rnn_cell.LSTMCell(num_units, state_is_tuple=True)

      def loop_fn(time_, cell_output, cell_state, unused_loop_state):
        emit_output = cell_output  # == None for time == 0
        if cell_output is None:  # time == 0
          next_state = cell.zero_state(batch_size, dtypes.float32)
        else:
          next_state = cell_state  # copy state through
        elements_finished = (time_ >= sequence_length)
        finished = math_ops.reduce_all(elements_finished)
        # For the very final iteration, we must emit a dummy input
        next_input = control_flow_ops.cond(
            finished,
            lambda: array_ops.zeros([batch_size, input_depth], dtype=dtypes.float32),
            lambda: inputs_ta.read(time_))
        return (elements_finished, next_input, next_state, emit_output, None)

      reuse_scope = variable_scope.get_variable_scope()

      outputs_ta, final_state, _ = rnn.raw_rnn(cell, loop_fn, scope=reuse_scope)
      outputs = outputs_ta.stack()

      reuse_scope.reuse_variables()
      outputs_dynamic_rnn, final_state_dynamic_rnn = rnn.dynamic_rnn(
          cell,
          inputs,
          time_major=True,
          dtype=dtypes.float32,
          sequence_length=sequence_length,
          scope=reuse_scope)

      variables = variables_lib.trainable_variables()
      gradients = gradients_impl.gradients([outputs, final_state],
                                           [inputs] + variables)
      gradients_dynamic_rnn = gradients_impl.gradients(
          [outputs_dynamic_rnn, final_state_dynamic_rnn], [inputs] + variables)

      variables_lib.global_variables_initializer().run()

      rand_input = np.random.randn(max_time, batch_size, input_depth)
      if max_time == 0:
        rand_seq_len = np.zeros(batch_size)
      else:
        rand_seq_len = np.random.randint(max_time, size=batch_size)

      # To ensure same output lengths for dynamic_rnn and raw_rnn
      rand_seq_len[0] = max_time

      (outputs_val, outputs_dynamic_rnn_val, final_state_val,
       final_state_dynamic_rnn_val) = sess.run(
           [outputs, outputs_dynamic_rnn, final_state, final_state_dynamic_rnn],
           feed_dict={
               inputs: rand_input,
               sequence_length: rand_seq_len
           })

      self.assertAllClose(outputs_dynamic_rnn_val, outputs_val)
      self.assertAllClose(final_state_dynamic_rnn_val, final_state_val)

      # NOTE: Because with 0 time steps, raw_rnn does not have shape
      # information about the input, it is impossible to perform
      # gradients comparisons as the gradients eval will fail.  So
      # this case skips the gradients test.
      if max_time > 0:
        self.assertEqual(len(gradients), len(gradients_dynamic_rnn))
        gradients_val = sess.run(
            gradients,
            feed_dict={
                inputs: rand_input,
                sequence_length: rand_seq_len
            })
        gradients_dynamic_rnn_val = sess.run(
            gradients_dynamic_rnn,
            feed_dict={
                inputs: rand_input,
                sequence_length: rand_seq_len
            })
        self.assertEqual(len(gradients_val), len(gradients_dynamic_rnn_val))
        input_gradients_val = gradients_val[0]
        input_gradients_dynamic_rnn_val = gradients_dynamic_rnn_val[0]
        self.assertAllClose(input_gradients_val,
                            input_gradients_dynamic_rnn_val)
        for i in range(1, len(gradients_val)):
          self.assertAllClose(gradients_dynamic_rnn_val[i], gradients_val[i])

  def testRawRNNZeroLength(self):
    # NOTE: Because with 0 time steps, raw_rnn does not have shape
    # information about the input, it is impossible to perform
    # gradients comparisons as the gradients eval will fail.  So this
    # case skips the gradients test.
    self._testRawRNN(max_time=0)

  def testRawRNN(self):
    self._testRawRNN(max_time=10)

  def testLoopState(self):
    with self.test_session(graph=ops_lib.Graph()):
      max_time = 10
      batch_size = 16
      input_depth = 4
      num_units = 3

      inputs = np.random.randn(max_time, batch_size, input_depth)
      inputs_ta = tensor_array_ops.TensorArray(
          dtype=dtypes.float32, size=array_ops.shape(inputs)[0])
      inputs_ta = inputs_ta.unstack(inputs)

      cell = rnn_cell.LSTMCell(num_units, state_is_tuple=True)

      def loop_fn(time_, cell_output, cell_state, loop_state):
        if cell_output is None:
          loop_state = constant_op.constant([0])
          next_state = cell.zero_state(batch_size, dtypes.float32)
        else:
          loop_state = array_ops.stack([array_ops.squeeze(loop_state) + 1])
          next_state = cell_state
        emit_output = cell_output  # == None for time == 0
        elements_finished = array_ops.tile([time_ >= max_time], [batch_size])
        finished = math_ops.reduce_all(elements_finished)
        # For the very final iteration, we must emit a dummy input
        next_input = control_flow_ops.cond(
            finished,
            lambda: array_ops.zeros([batch_size, input_depth], dtype=dtypes.float32),
            lambda: inputs_ta.read(time_))
        return (elements_finished, next_input, next_state, emit_output,
                loop_state)

      r = rnn.raw_rnn(cell, loop_fn)
      loop_state = r[-1]
      self.assertEqual([10], loop_state.eval())

  def testLoopStateWithTensorArray(self):
    with self.test_session(graph=ops_lib.Graph()):
      max_time = 4
      batch_size = 16
      input_depth = 4
      num_units = 3

      inputs = np.random.randn(max_time, batch_size, input_depth)
      inputs_ta = tensor_array_ops.TensorArray(
          dtype=dtypes.float32, size=array_ops.shape(inputs)[0])
      inputs_ta = inputs_ta.unstack(inputs)

      cell = rnn_cell.LSTMCell(num_units, state_is_tuple=True)

      def loop_fn(time_, cell_output, cell_state, loop_state):
        if cell_output is None:
          loop_state = tensor_array_ops.TensorArray(
              dynamic_size=True,
              size=0,
              dtype=dtypes.int32,
              clear_after_read=False)
          loop_state = loop_state.write(0, 1)
          next_state = cell.zero_state(batch_size, dtypes.float32)
        else:
          loop_state = loop_state.write(time_,
                                        loop_state.read(time_ - 1) + time_)
          next_state = cell_state
        emit_output = cell_output  # == None for time == 0
        elements_finished = array_ops.tile([time_ >= max_time], [batch_size])
        finished = math_ops.reduce_all(elements_finished)
        # For the very final iteration, we must emit a dummy input
        next_input = control_flow_ops.cond(
            finished,
            lambda: array_ops.zeros([batch_size, input_depth], dtype=dtypes.float32),
            lambda: inputs_ta.read(time_))
        return (elements_finished, next_input, next_state, emit_output,
                loop_state)

      r = rnn.raw_rnn(cell, loop_fn)
      loop_state = r[-1]
      loop_state = loop_state.stack()
      self.assertAllEqual([1, 2, 2 + 2, 4 + 3, 7 + 4], loop_state.eval())

  def testEmitDifferentStructureThanCellOutput(self):
    with self.test_session(graph=ops_lib.Graph()) as sess:
      max_time = 10
      batch_size = 16
      input_depth = 4
      num_units = 3

      inputs = np.random.randn(max_time, batch_size, input_depth)
      inputs_ta = tensor_array_ops.TensorArray(
          dtype=dtypes.float32, size=array_ops.shape(inputs)[0])
      inputs_ta = inputs_ta.unstack(inputs)
      # Verify emit shapes may be unknown by feeding a placeholder that
      # determines an emit shape.
      unknown_dim = array_ops.placeholder(dtype=dtypes.int32)

      cell = rnn_cell.LSTMCell(num_units, state_is_tuple=True)

      def loop_fn(time_, cell_output, cell_state, _):
        if cell_output is None:
          emit_output = (array_ops.zeros([2, 3], dtype=dtypes.int32),
                         array_ops.zeros([unknown_dim], dtype=dtypes.int64))
          next_state = cell.zero_state(batch_size, dtypes.float32)
        else:
          emit_output = (array_ops.ones([batch_size, 2, 3], dtype=dtypes.int32),
                         array_ops.ones(
                             [batch_size, unknown_dim], dtype=dtypes.int64))
          next_state = cell_state
        elements_finished = array_ops.tile([time_ >= max_time], [batch_size])
        finished = math_ops.reduce_all(elements_finished)
        # For the very final iteration, we must emit a dummy input
        next_input = control_flow_ops.cond(
            finished,
            lambda: array_ops.zeros([batch_size, input_depth], dtype=dtypes.float32),
            lambda: inputs_ta.read(time_))
        return (elements_finished, next_input, next_state, emit_output, None)

      r = rnn.raw_rnn(cell, loop_fn)
      output_ta = r[0]
      self.assertEqual(2, len(output_ta))
      self.assertEqual([dtypes.int32, dtypes.int64],
                       [ta.dtype for ta in output_ta])
      output = [ta.stack() for ta in output_ta]
      output_vals = sess.run(output, feed_dict={unknown_dim: 1})
      self.assertAllEqual(
          np.ones((max_time, batch_size, 2, 3), np.int32), output_vals[0])
      self.assertAllEqual(
          np.ones((max_time, batch_size, 1), np.int64), output_vals[1])

  def _testScope(self, factory, prefix="prefix", use_outer_scope=True):
    with self.test_session(use_gpu=True, graph=ops_lib.Graph()):
      if use_outer_scope:
        with variable_scope.variable_scope(prefix) as scope:
          factory(scope)
      else:
        factory(prefix)
        variables_lib.global_variables_initializer()

      # check that all the variables names starts
      # with the proper scope.
      all_vars = variables_lib.global_variables()
      prefix = prefix or "rnn"
      scope_vars = [v for v in all_vars if v.name.startswith(prefix + "/")]
      tf_logging.info("RNN with scope: %s (%s)" %
                      (prefix, "scope" if use_outer_scope else "str"))
      for v in scope_vars:
        tf_logging.info(v.name)
      self.assertEqual(len(scope_vars), len(all_vars))

  def testRawRNNScope(self):
    max_time = 10
    batch_size = 16
    input_depth = 4
    num_units = 3

    def factory(scope):
      inputs = array_ops.placeholder(
          shape=(max_time, batch_size, input_depth), dtype=dtypes.float32)
      sequence_length = array_ops.placeholder(
          shape=(batch_size,), dtype=dtypes.int32)
      inputs_ta = tensor_array_ops.TensorArray(
          dtype=dtypes.float32, size=array_ops.shape(inputs)[0])
      inputs_ta = inputs_ta.unstack(inputs)

      cell = rnn_cell.LSTMCell(num_units, state_is_tuple=True)

      def loop_fn(time_, cell_output, cell_state, unused_loop_state):
        emit_output = cell_output  # == None for time == 0
        if cell_output is None:  # time == 0
          next_state = cell.zero_state(batch_size, dtypes.float32)
        else:
          next_state = cell_state

        elements_finished = (time_ >= sequence_length)
        finished = math_ops.reduce_all(elements_finished)
        # For the very final iteration, we must emit a dummy input
        next_input = control_flow_ops.cond(
            finished,
            lambda: array_ops.zeros([batch_size, input_depth], dtype=dtypes.float32),
            lambda: inputs_ta.read(time_))
        return (elements_finished, next_input, next_state, emit_output, None)

      return rnn.raw_rnn(cell, loop_fn, scope=scope)

    self._testScope(factory, use_outer_scope=True)
    self._testScope(factory, use_outer_scope=False)
    self._testScope(factory, prefix=None, use_outer_scope=False)


class DeviceWrapperCell(rnn_cell.RNNCell):
  """Class to ensure cell calculation happens on a specific device."""

  def __init__(self, cell, device):
    self._cell = cell
    self._device = device

  @property
  def output_size(self):
    return self._cell.output_size

  @property
  def state_size(self):
    return self._cell.state_size

  def __call__(self, input_, state, scope=None):
    if self._device is not None:
      with ops_lib.device(self._device):
        return self._cell(input_, state, scope=scope)
    else:
      return self._cell(input_, state, scope=scope)


class TensorArrayOnCorrectDeviceTest(test.TestCase):

  def _execute_rnn_on(self,
                      rnn_device=None,
                      cell_device=None,
                      input_device=None):
    batch_size = 3
    time_steps = 7
    input_size = 5
    num_units = 10

    cell = rnn_cell.LSTMCell(num_units, use_peepholes=True)
    gpu_cell = DeviceWrapperCell(cell, cell_device)
    inputs = np.random.randn(batch_size, time_steps, input_size).astype(
        np.float32)
    sequence_length = np.random.randint(0, time_steps, size=batch_size)

    if input_device is not None:
      with ops_lib.device(input_device):
        inputs = constant_op.constant(inputs)

    if rnn_device is not None:
      with ops_lib.device(rnn_device):
        outputs, _ = rnn.dynamic_rnn(
            gpu_cell,
            inputs,
            sequence_length=sequence_length,
            dtype=dtypes.float32)
    else:
      outputs, _ = rnn.dynamic_rnn(
          gpu_cell,
          inputs,
          sequence_length=sequence_length,
          dtype=dtypes.float32)

    with self.test_session(use_gpu=True) as sess:
      opts = config_pb2.RunOptions(trace_level=config_pb2.RunOptions.FULL_TRACE)
      run_metadata = config_pb2.RunMetadata()
      variables_lib.global_variables_initializer().run()
      sess.run(outputs, options=opts, run_metadata=run_metadata)

    return run_metadata

  def _retrieve_cpu_gpu_stats(self, run_metadata):
    gpu_dev = test_util.gpu_device_type()
    cpu_stats = None
    gpu_stats = None
    step_stats = run_metadata.step_stats
    for ds in step_stats.dev_stats:
      if "cpu:0" in ds.device[-5:].lower():
        cpu_stats = ds.node_stats
      if gpu_dev.lower() in ds.device.lower():
        gpu_stats = ds.node_stats
    return cpu_stats, gpu_stats

  def testRNNOnCPUCellOnGPU(self):
    if not test.is_gpu_available():
      return  # Test requires access to a GPU

    gpu_dev = test.gpu_device_name()
    run_metadata = self._execute_rnn_on(
        rnn_device="/cpu:0", cell_device=gpu_dev)
    cpu_stats, gpu_stats = self._retrieve_cpu_gpu_stats(run_metadata)

    def _assert_in(op_str, in_stats, out_stats):
      self.assertTrue(any(op_str in s.node_name for s in in_stats))
      self.assertFalse(any(op_str in s.node_name for s in out_stats))

    # Writes happen at output of RNN cell
    _assert_in("TensorArrayWrite", gpu_stats, cpu_stats)
    # Gather happens on final TensorArray
    _assert_in("TensorArrayGather", gpu_stats, cpu_stats)
    # Reads happen at input to RNN cell
    _assert_in("TensorArrayRead", cpu_stats, gpu_stats)
    # Scatters happen to get initial input into TensorArray
    _assert_in("TensorArrayScatter", cpu_stats, gpu_stats)

  def testRNNOnCPUCellOnCPU(self):
    if not test.is_gpu_available():
      return  # Test requires access to a GPU

    gpu_dev = test.gpu_device_name()
    run_metadata = self._execute_rnn_on(
        rnn_device="/cpu:0", cell_device="/cpu:0", input_device=gpu_dev)
    cpu_stats, gpu_stats = self._retrieve_cpu_gpu_stats(run_metadata)

    def _assert_in(op_str, in_stats, out_stats):
      self.assertTrue(any(op_str in s.node_name for s in in_stats))
      self.assertFalse(any(op_str in s.node_name for s in out_stats))

    # All TensorArray operations happen on CPU
    _assert_in("TensorArray", cpu_stats, gpu_stats)

  def testInputOnGPUCellNotDeclared(self):
    if not test.is_gpu_available():
      return  # Test requires access to a GPU

    gpu_dev = test.gpu_device_name()
    run_metadata = self._execute_rnn_on(input_device=gpu_dev)
    cpu_stats, gpu_stats = self._retrieve_cpu_gpu_stats(run_metadata)

    def _assert_in(op_str, in_stats, out_stats):
      self.assertTrue(any(op_str in s.node_name for s in in_stats))
      self.assertFalse(any(op_str in s.node_name for s in out_stats))

    # Everything happens on GPU
    _assert_in("TensorArray", gpu_stats, cpu_stats)


if __name__ == "__main__":
  test.main()<|MERGE_RESOLUTION|>--- conflicted
+++ resolved
@@ -1223,15 +1223,9 @@
       for i, (a, b) in enumerate(
           zip(static_individual_var_grad_values,
               dynamic_individual_var_grad_values)):
-<<<<<<< HEAD
-        tf_logging.info("Comparing individual variable gradients iteration %d" %
-                        i)
-        self.assertAllClose(a, b)
-=======
         tf_logging.info(
             "Comparing individual variable gradients iteration %d" % i)
-        self.assertAllEqual(a, b)
->>>>>>> 283f03c8
+        self.assertAllClose(a, b)
 
   @test_util.run_in_graph_and_eager_modes()
   def testDynamicEquivalentToStaticRNN(self):
